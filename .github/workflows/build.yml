--- conflicted
+++ resolved
@@ -772,7 +772,46 @@
           docker rm registry || true
           
           echo "Local registry mixed OCI layout test completed successfully!"
-
+  test-patch-bulk:
+    needs: build
+    name: Test Bulk Patching
+    runs-on: ubuntu-latest
+    timeout-minutes: 15
+    steps:
+      - name: Check out code
+        uses: actions/checkout@11bd71901bbe5b1630ceea73d27597364c9af683 # v4.2.2
+      - name: Configure Docker Daemon
+        run: |
+          echo '{"features": {"containerd-snapshotter": true}, "insecure-registries": ["127.0.0.1:37219"]}' | sudo tee /etc/docker/daemon.json
+          sudo systemctl restart docker
+      - name: Set up Buildx
+        uses: docker/setup-buildx-action@e468171a9de216ec08956ac3ada2f0791b6bd435 # v3.11.1
+        with:
+          install: true
+      - name: Set up Go
+        uses: actions/setup-go@d35c59abb061a4a6fb18e82ac0862c26744d6ab5 # v5.5.0
+        with:
+          go-version: "1.24"
+          check-latest: true
+      - name: Install required tools
+        shell: bash
+        run: .github/workflows/scripts/download-tooling.sh
+      - name: Download copa from build artifacts
+        uses: actions/download-artifact@634f93cb2916e3fdff6788551b99b062d0335ce0 # v5.0.0
+        with:
+          name: copa_edge_linux_amd64.tar.gz
+      - name: Extract copa
+        shell: bash
+        run: |
+          tar xzf copa_edge_linux_amd64.tar.gz
+          ./copa --version
+      - name: Run bulk patch integration test
+        shell: bash
+        run: |
+          set -eu -o pipefail
+          # The test now runs in a more realistic and consistent environment
+          gotestsum --format testname --junitfile test-results.xml -- ./integration/bulk --copa="$(pwd)/copa"
+  
   test-nodejs:
     needs: build
     name: Test Node.js patching
@@ -813,29 +852,6 @@
         uses: test-summary/action@v2
         with:
           paths: "test-results.xml"
-<<<<<<< HEAD
-  test-patch-bulk:
-    needs: build
-    name: Test Bulk Patching
-    runs-on: ubuntu-latest
-    timeout-minutes: 15
-    steps:
-      - name: Check out code
-        uses: actions/checkout@11bd71901bbe5b1630ceea73d27597364c9af683 # v4.2.2
-      - name: Configure Docker Daemon
-        run: |
-          echo '{"features": {"containerd-snapshotter": true}, "insecure-registries": ["127.0.0.1:37219"]}' | sudo tee /etc/docker/daemon.json
-          sudo systemctl restart docker
-      - name: Set up Buildx
-        uses: docker/setup-buildx-action@e468171a9de216ec08956ac3ada2f0791b6bd435 # v3.11.1
-        with:
-          install: true
-      - name: Set up Go
-        uses: actions/setup-go@d35c59abb061a4a6fb18e82ac0862c26744d6ab5 # v5.5.0
-        with:
-          go-version: "1.24"
-          check-latest: true
-=======
 
   test-frontend:
     needs: build
@@ -860,31 +876,18 @@
           install: true
       - name: Install oras CLI
         uses: oras-project/setup-oras@22ce207df3b08e061f537244349aac6ae1d214f6 # v1.2.4
->>>>>>> 41db4e7a
-      - name: Install required tools
-        shell: bash
-        run: .github/workflows/scripts/download-tooling.sh
-      - name: Download copa from build artifacts
-<<<<<<< HEAD
-        uses: actions/download-artifact@634f93cb2916e3fdff6788551b99b062d0335ce0 # v5.0.0
-=======
-        uses: actions/download-artifact@018cc2cf5baa6db3ef3c5f8a56943fffe632ef53 # v6.0.0
->>>>>>> 41db4e7a
-        with:
-          name: copa_edge_linux_amd64.tar.gz
-      - name: Extract copa
-        shell: bash
-        run: |
-          tar xzf copa_edge_linux_amd64.tar.gz
-          ./copa --version
-<<<<<<< HEAD
-      - name: Run bulk patch integration test
-        shell: bash
-        run: |
-          set -eu -o pipefail
-          # The test now runs in a more realistic and consistent environment
-          gotestsum --format testname --junitfile test-results.xml -- ./integration/bulk --copa="$(pwd)/copa"
-=======
+      - name: Install required tools
+        shell: bash
+        run: .github/workflows/scripts/download-tooling.sh
+      - name: Download copa from build artifacts
+        uses: actions/download-artifact@018cc2cf5baa6db3ef3c5f8a56943fffe632ef53 # v6.0.0
+        with:
+          name: copa_edge_linux_amd64.tar.gz
+      - name: Extract copa
+        shell: bash
+        run: |
+          tar xzf copa_edge_linux_amd64.tar.gz
+          ./copa --version
       - name: Set up QEMU
         uses: docker/setup-qemu-action@c7c53464625b32c7a7e944ae62b3e17d2b600130 # v3.7.0
       - name: Run frontend e2e tests
@@ -892,5 +895,4 @@
         run: |
           set -eu -o pipefail
           . .github/workflows/scripts/buildkitenvs/buildx/default
-          gotestsum --format testname --junitfile test-results.xml -- ./test/e2e/frontend --addr="${COPA_BUILDKIT_ADDR}" --frontend-image="copa-frontend:test" -timeout 0
->>>>>>> 41db4e7a
+          gotestsum --format testname --junitfile test-results.xml -- ./test/e2e/frontend --addr="${COPA_BUILDKIT_ADDR}" --frontend-image="copa-frontend:test" -timeout 0