--- conflicted
+++ resolved
@@ -423,8 +423,6 @@
         run: |
           set -eu -o pipefail
           go test -v ./integration/multiarch --addr=docker:// --copa="$(pwd)/copa" -timeout 0
-<<<<<<< HEAD
-=======
 
   test-patch-multiplatform-plugin:
     needs: build
@@ -495,5 +493,4 @@
         shell: bash
         run: |
           set -eu -o pipefail
-          go test -v ./test/e2e/multiplatform-plugin --addr=docker:// --copa="$(pwd)/copa" -timeout 0
->>>>>>> 1d8182d8
+          go test -v ./test/e2e/multiplatform-plugin --addr=docker:// --copa="$(pwd)/copa" -timeout 0