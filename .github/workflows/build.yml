--- conflicted
+++ resolved
@@ -517,9 +517,11 @@
         shell: bash
         run: |
           set -eu -o pipefail
-<<<<<<< HEAD
-          go test -v ./test/e2e/multiplatform-plugin --addr=docker:// --copa="$(pwd)/copa" -timeout 0
-  
+          gotestsum --format testname --junitfile test-results.xml -- ./test/e2e/multiplatform-plugin --addr=docker:// --copa="$(pwd)/copa" -timeout 0
+      - name: Test Summary
+        uses: test-summary/action@v2
+        with:
+          paths: "test-results.xml"
   test-patch-bulk:
     needs: build
     name: Test Bulk Patching
@@ -555,14 +557,4 @@
         run: |
           set -eu -o pipefail
           # The test now runs in a more realistic and consistent environment
-          go test -v ./integration/bulk --copa="$(pwd)/copa"
-
-    
-  
-=======
-          gotestsum --format testname --junitfile test-results.xml -- ./test/e2e/multiplatform-plugin --addr=docker:// --copa="$(pwd)/copa" -timeout 0
-      - name: Test Summary
-        uses: test-summary/action@v2
-        with:
-          paths: "test-results.xml"
->>>>>>> 825451c2
+          go test -v ./integration/bulk --copa="$(pwd)/copa"