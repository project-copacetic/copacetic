name: "[Blocking] Build"
on:
  push:
    branches:
      - main
      - release-*
    tags:
      - v*
    paths-ignore:
      - "**.md"
      - "website/**"
      - "docs/**"
      - "demo/**"
  pull_request:
    branches:
      - main
      - release-*
    paths-ignore:
      - "**.md"
      - "website/**"
      - "docs/**"
      - "demo/**"
  workflow_dispatch:

env:
  TRIVY_VERSION: 0.59.1
  BUILDKIT_VERSION: 0.19.0
  TRIVY_DISABLE_VEX_NOTICE: "true"

permissions:
  contents: read

jobs:
  unit-test:
    name: Unit Test
    runs-on: ubuntu-latest
    timeout-minutes: 5
    steps:
      - name: Harden Runner
        uses: step-security/harden-runner@ec9f2d5744a09debf3a187a3f4f675c53b671911 # v2.3.1
        with:
          egress-policy: audit
      - name: Check out code
        uses: actions/checkout@08c6903cd8c0fde910a37f88322edcfb5dd907a8 # v5.0.0
      - uses: actions/setup-go@d35c59abb061a4a6fb18e82ac0862c26744d6ab5 # v5.5.0
        with:
          go-version: "1.24"
          check-latest: true
      - name: Add containerd-snapshotter to docker daemon
        run: |
          echo '{"features": { "containerd-snapshotter": true }}' | sudo tee /etc/docker/daemon.json
          sudo systemctl restart docker
      - name: Unit test
        shell: bash
        env:
          CODECOV_OPTS: "-coverprofile=coverage.txt -covermode=atomic"
        run: make test
      - name: Upload coverage to Codecov
        uses: codecov/codecov-action@18283e04ce6e62d37312384ff67231eb8fd56d24 # v5.4.3
        env:
          CODECOV_TOKEN: ${{ secrets.CODECOV_TOKEN }}
  build:
    name: Build
    runs-on: ${{ matrix.os }}
    timeout-minutes: 5
    permissions:
      packages: write
      contents: read
    strategy:
      matrix:
        os: [ubuntu-latest]
    steps:
      - name: Harden Runner
        uses: step-security/harden-runner@ec9f2d5744a09debf3a187a3f4f675c53b671911 # v2.3.1
        with:
          egress-policy: audit
      - uses: actions/checkout@08c6903cd8c0fde910a37f88322edcfb5dd907a8 # v5.0.0
      - uses: actions/setup-go@d35c59abb061a4a6fb18e82ac0862c26744d6ab5 # v5.5.0
        with:
          go-version: "1.24"
          check-latest: true
      - name: Build copa
        shell: bash
        run: |
          make build
          make archive
      - name: Upload copa to build artifacts
        uses: actions/upload-artifact@ea165f8d65b6e75b540449e92b4886f43607fa02 # v4.6.2
        with:
          name: copa_edge_linux_amd64.tar.gz
          path: dist/linux_amd64/release/copa_edge_linux_amd64.tar.gz
      - name: Load test cases for patch testing
        id: load-test-envs-matrix
        shell: bash
        run: echo "buildkitenvs=$(.github/workflows/scripts/buildkit-env-matrix.sh)" | tee -a "${GITHUB_OUTPUT}"
      - name: Load multiplatform test environments
        id: load-multiplatform-envs-matrix
        shell: bash
        run: echo "multiplatformenvs=[\"docker\",\"podman/container\"]" | tee -a "${GITHUB_OUTPUT}"
    outputs:
      buildkitenvs: ${{ steps.load-test-envs-matrix.outputs.buildkitenvs }}
      multiplatformenvs: ${{ steps.load-multiplatform-envs-matrix.outputs.multiplatformenvs }}

  test-patch-trivy:
    needs: build
    name: Test patch with trivy ${{ matrix.buildkit_mode }}
    runs-on: ubuntu-latest
    timeout-minutes: 30
    strategy:
      fail-fast: false
      matrix:
        buildkit_mode: ${{fromJson(needs.build.outputs.buildkitenvs)}}
    steps:
      - name: Download copa from build artifacts
        uses: actions/download-artifact@634f93cb2916e3fdff6788551b99b062d0335ce0 # v5.0.0
        with:
          name: copa_edge_linux_amd64.tar.gz
      - run: docker system prune -a -f --volumes
      - name: Check out code
        uses: actions/checkout@08c6903cd8c0fde910a37f88322edcfb5dd907a8 # v5.0.0
      - uses: actions/setup-go@d35c59abb061a4a6fb18e82ac0862c26744d6ab5 # v5.5.0
        with:
          go-version: "1.24"
          check-latest: true
      - name: Install required tools
        shell: bash
        run: .github/workflows/scripts/download-tooling.sh
      - name: Download copa from build artifacts
        uses: actions/download-artifact@634f93cb2916e3fdff6788551b99b062d0335ce0 # v5.0.0
        with:
          name: copa_edge_linux_amd64.tar.gz
      - name: Extract copa
        shell: bash
        run: |
          tar xzf copa_edge_linux_amd64.tar.gz
          ./copa --version
      - name: Set up QEMU
        uses: docker/setup-qemu-action@29109295f81e9208d7d86ff1c6c12d2833863392 # v3.6.0
      - name: Run functional test
        shell: bash
        run: |
          set -eu -o pipefail
          . .github/workflows/scripts/buildkitenvs/${{ matrix.buildkit_mode}}
          gotestsum --format testname --junitfile test-results.xml -- ./integration/singlearch --addr="${COPA_BUILDKIT_ADDR}" --copa="$(pwd)/copa" -timeout 0 --report-file
      - name: Test Summary
        uses: test-summary/action@v2
        with:
          paths: "test-results.xml"

  test-patch-no-report:
    needs: build
    name: Test patch no report ${{ matrix.buildkit_mode }}
    runs-on: ubuntu-latest
    timeout-minutes: 30
    strategy:
      fail-fast: false
      matrix:
        buildkit_mode: ${{fromJson(needs.build.outputs.buildkitenvs)}}
    steps:
      - name: Download copa from build artifacts
        uses: actions/download-artifact@634f93cb2916e3fdff6788551b99b062d0335ce0 # v5.0.0
        with:
          name: copa_edge_linux_amd64.tar.gz
      - run: docker system prune -a -f --volumes
      - name: Check out code
        uses: actions/checkout@08c6903cd8c0fde910a37f88322edcfb5dd907a8 # v5.0.0
      - uses: actions/setup-go@d35c59abb061a4a6fb18e82ac0862c26744d6ab5 # v5.5.0
        with:
          go-version: "1.24"
          check-latest: true
      - name: Install required tools
        shell: bash
        run: .github/workflows/scripts/download-tooling.sh
      - name: Download copa from build artifacts
        uses: actions/download-artifact@634f93cb2916e3fdff6788551b99b062d0335ce0 # v5.0.0
        with:
          name: copa_edge_linux_amd64.tar.gz
      - name: Extract copa
        shell: bash
        run: |
          tar xzf copa_edge_linux_amd64.tar.gz
          ./copa --version
      - name: Set up QEMU
        uses: docker/setup-qemu-action@29109295f81e9208d7d86ff1c6c12d2833863392 # v3.6.0
      - name: Run functional test
        shell: bash
        run: |
          set -eu -o pipefail
          . .github/workflows/scripts/buildkitenvs/${{ matrix.buildkit_mode}}
          echo "COPA_BUILDKIT_ADDR=${COPA_BUILDKIT_ADDR}" >> "$GITHUB_ENV"
          gotestsum --format testname --junitfile test-results.xml -- ./integration/singlearch --addr="${COPA_BUILDKIT_ADDR}" --copa="$(pwd)/copa" -timeout 0
      - name: Test Summary
        uses: test-summary/action@v2
        with:
          paths: "test-results.xml"
      - name: Test RPM validation - noreplace files
        if: ${{ !startsWith(env.COPA_BUILDKIT_ADDR, 'podman-container://') }}
        shell: bash
        run: |
            set -eux -o pipefail

            if [[ -n "${COPA_BUILDKIT_ADDR}" && "${COPA_BUILDKIT_ADDR}" == docker://* ]]; then
                export DOCKER_HOST="${COPA_BUILDKIT_ADDR#docker://}"
            fi

            docker create --name test ghcr.io/project-copacetic/copacetic/test/openssl:test-rpm-patched /bin/sh
            tmp="$(mktemp)"
            docker cp test:/etc/pki/tls/openssl.cnf "${tmp}"

            if ! grep -q foo "${tmp}"; then
                echo "Error: openssl.cnf content replaced" >&2
                rm "${tmp}"
                docker rm -f test
                exit 1
            fi

            rm "${tmp}"
            docker rm -f test
      - name: Test RPM validation - symlink
        if: ${{ !startsWith(env.COPA_BUILDKIT_ADDR, 'podman-container://') }}
        shell: bash
        run: |
          set -eux -o pipefail

          if [[ -n "${COPA_BUILDKIT_ADDR}" && "${COPA_BUILDKIT_ADDR}" == docker://* ]]; then
              export DOCKER_HOST="${COPA_BUILDKIT_ADDR#docker://}"
          fi

          docker create --name test ghcr.io/project-copacetic/copacetic/test/openssl:test-rpm-patched /bin/sh
          tmp="$(mktemp)"

          symlink_path="/sbin"
          docker cp test:"$symlink_path" "${tmp}_symlink"

          if [ ! -L "${tmp}_symlink" ]; then
              echo "Error: The path $symlink_path is not a symlink."
              rm "${tmp}" "${tmp}_symlink"
              docker rm -f test
              exit 1
          fi

          rm "${tmp}" "${tmp}_symlink"
          docker rm -f test
      - name: Test Debian validation - noreplace files
        if: ${{ !startsWith(env.COPA_BUILDKIT_ADDR, 'podman-container://') }}
        shell: bash
        run: |
            set -eux -o pipefail

            _cleanup() {
              docker rm -f "$DOCKER_CUSTOM_UNIX_ID"
              sudo rm -rf "$SOCK_DIR"
            }

            if [[ -n "${COPA_BUILDKIT_ADDR}" && "${COPA_BUILDKIT_ADDR}" == docker://* ]]; then
                export DOCKER_HOST="${COPA_BUILDKIT_ADDR#docker://}"
                trap '_cleanup' EXIT
            fi

            docker create --name test ghcr.io/project-copacetic/copacetic/test/openssl:test-debian-patched /bin/sh
            tmp="$(mktemp)"
            docker cp test:/etc/ssl/openssl.cnf "${tmp}"

            if ! grep -q foo "${tmp}"; then
                echo "Error: openssl.cnf content replaced" >&2
                rm "${tmp}"
                docker rm -f test
                exit 1
            fi

            rm "${tmp}"
            docker rm -f test

  test-plugin:
    needs: build
    name: Test plugin
    runs-on: ubuntu-latest
    timeout-minutes: 5
    steps:
      - name: Harden Runner
        uses: step-security/harden-runner@ec9f2d5744a09debf3a187a3f4f675c53b671911 # v2.3.1
        with:
          egress-policy: audit
      - name: Check out code
        uses: actions/checkout@08c6903cd8c0fde910a37f88322edcfb5dd907a8 # v5.0.0
      - uses: actions/setup-go@d35c59abb061a4a6fb18e82ac0862c26744d6ab5 # v5.5.0
        with:
          go-version: "1.24"
          check-latest: true
      - name: Install scanner-plugin-template
        shell: bash
        run: |
          go install github.com/project-copacetic/scanner-plugin-template@latest
          mv $(go env GOPATH)/bin/scanner-plugin-template $(go env GOPATH)/bin/copa-fake
          mv $(go env GOPATH)/bin/copa-fake /usr/local/bin
      - name: Install required tools
        shell: bash
        run: .github/workflows/scripts/download-tooling.sh
      - name: Download copa from build artifacts
        uses: actions/download-artifact@634f93cb2916e3fdff6788551b99b062d0335ce0 # v5.0.0
        with:
          name: copa_edge_linux_amd64.tar.gz
      - name: Extract copa
        shell: bash
        run: |
          tar xzf copa_edge_linux_amd64.tar.gz
          ./copa --version
      - name: Set up QEMU
        uses: docker/setup-qemu-action@29109295f81e9208d7d86ff1c6c12d2833863392 # v3.6.0
      - name: Run e2e tests
        shell: bash
        run: |
          set -eu -o pipefail
          . .github/workflows/scripts/buildkitenvs/direct/tcp
          gotestsum --format testname --junitfile test-results.xml -- ./test/e2e/plugin --addr="${COPA_BUILDKIT_ADDR}" --copa="$(pwd)/copa" --scanner fake -timeout 0
      - name: Test Summary
        uses: test-summary/action@v2
        with:
          paths: "test-results.xml"

  test-push:
    needs: build
    name: Test push
    runs-on: ubuntu-latest
    timeout-minutes: 5
    steps:
      - name: Check out code
        uses: actions/checkout@08c6903cd8c0fde910a37f88322edcfb5dd907a8 # v5.0.0
      - uses: actions/setup-go@d35c59abb061a4a6fb18e82ac0862c26744d6ab5 # v5.5.0
        with:
          go-version: "1.24"
          check-latest: true
      - name: Add containerd-snapshotter to docker daemon
        run: |
          echo '{"features": { "containerd-snapshotter": true }}' | sudo tee /etc/docker/daemon.json
          sudo systemctl restart docker
      - name: Set up buildx
        uses: docker/setup-buildx-action@e468171a9de216ec08956ac3ada2f0791b6bd435 # v3.11.1
        with:
          install: true
      - name: Install oras CLI
        uses: oras-project/setup-oras@8d34698a59f5ffe24821f0b48ab62a3de8b64b20 # v1.2.3
      - name: Install required tools
        shell: bash
        run: .github/workflows/scripts/download-tooling.sh
      - name: Download copa from build artifacts
        uses: actions/download-artifact@634f93cb2916e3fdff6788551b99b062d0335ce0 # v5.0.0
        with:
          name: copa_edge_linux_amd64.tar.gz
      - name: Extract copa
        shell: bash
        run: |
          tar xzf copa_edge_linux_amd64.tar.gz
          ./copa --version
      - name: Set up QEMU
        uses: docker/setup-qemu-action@29109295f81e9208d7d86ff1c6c12d2833863392 # v3.6.0
      - name: Run e2e tests
        shell: bash
        run: |
          set -eu -o pipefail
          gotestsum --format testname --junitfile test-results.xml -- ./test/e2e/push --addr="docker://" --copa="$(pwd)/copa"
      - name: Test Summary
        uses: test-summary/action@v2
        with:
          paths: "test-results.xml"


  test-patch-multiplatform:
    needs: build
    name: Test patch with multiplatform ${{ matrix.buildkit_mode }}
    runs-on: ubuntu-latest
    timeout-minutes: 40
    strategy:
      fail-fast: false
      matrix:
        buildkit_mode: ${{fromJson(needs.build.outputs.multiplatformenvs)}}
    steps:
      - uses: jlumbroso/free-disk-space@54081f138730dfa15788a46383842cd2f914a1be # v1.3.1
        with:
          tool-cache: true
          android: true
          dotnet: true
          haskell: true
          large-packages: true
          docker-images: true
          swap-storage: true
      - name: Change docker daemon config
        run: |
          echo '{"features": { "containerd-snapshotter": true }, "insecure-registries": ["localhost:5000"]}' | sudo tee /etc/docker/daemon.json
          sudo systemctl restart docker
      - name: Set up buildx
        uses: docker/setup-buildx-action@e468171a9de216ec08956ac3ada2f0791b6bd435
        with:
          install: true
          platforms: linux/amd64,linux/arm/v5,linux/arm64,linux/386,linux/mips64le
      - name: Install oras CLI
        uses: oras-project/setup-oras@8d34698a59f5ffe24821f0b48ab62a3de8b64b20 # v1.2.3
      - name: Set up local registry
        run: |
          docker run -d -p 5000:5000 --restart=always --name registry registry:2
          # wait for the registry to be healthy
          for i in $(seq 1 60); do
            if curl -f http://localhost:5000/v2/_catalog; then
              break
            fi
            sleep 1
          done
      - name: Test registry
        run: |
          set -eu -o pipefail
          docker pull nginx:latest
          docker tag nginx:latest localhost:5000/nginx:latest
          docker push localhost:5000/nginx:latest
      - name: Download copa from build artifacts
        uses: actions/download-artifact@634f93cb2916e3fdff6788551b99b062d0335ce0 # v5.0.0
        with:
          name: copa_edge_linux_amd64.tar.gz
      - run: docker system prune -a -f --volumes
      - name: Check out code
        uses: actions/checkout@08c6903cd8c0fde910a37f88322edcfb5dd907a8 # v5.0.0
      - uses: actions/setup-go@d35c59abb061a4a6fb18e82ac0862c26744d6ab5 # v5.5.0
        with:
          go-version: "1.24"
          check-latest: true
      - name: Install required tools
        shell: bash
        run: .github/workflows/scripts/download-tooling.sh
      - name: Install multiplatform tooling
        shell: bash
        run: .github/workflows/scripts/download-multiplatform-tooling.sh
      - name: Download copa from build artifacts
        uses: actions/download-artifact@634f93cb2916e3fdff6788551b99b062d0335ce0 # v5.0.0
        with:
          name: copa_edge_linux_amd64.tar.gz
      - name: Extract copa
        shell: bash
        run: |
          tar xzf copa_edge_linux_amd64.tar.gz
          ./copa --version
      - name: Set up QEMU
        uses: docker/setup-qemu-action@29109295f81e9208d7d86ff1c6c12d2833863392 # v3.6.0
      - name: Run functional test
        shell: bash
        run: |
          set -eu -o pipefail

          if [[ "${{ matrix.buildkit_mode }}" == "docker" ]]; then
            # For docker mode, use the default docker daemon
            export COPA_BUILDKIT_ADDR="docker://"
          else
            # For other modes, source the corresponding script in the same shell session
            . .github/workflows/scripts/buildkitenvs/${{ matrix.buildkit_mode }}
          fi
<<<<<<< HEAD

          go test -v ./integration/multiarch --addr="${COPA_BUILDKIT_ADDR}" --copa="$(pwd)/copa" -timeout 0
=======
          
          gotestsum --format testname --junitfile test-results.xml -- ./integration/multiarch --addr="${COPA_BUILDKIT_ADDR}" --copa="$(pwd)/copa" -timeout 0
      - name: Test Summary
        uses: test-summary/action@v2
        with:
          paths: "test-results.xml"
>>>>>>> 84ba0de2

  test-patch-multiplatform-plugin:
    needs: build
    name: Test multiplatform with plugin
    runs-on: ubuntu-latest
    timeout-minutes: 50
    steps:
      - name: Change docker daemon config
        run: |
          echo '{"features": { "containerd-snapshotter": true }, "insecure-registries": ["localhost:5000"], "dns": ["8.8.8.8", "8.8.4.4"]}' | sudo tee /etc/docker/daemon.json
          echo "nameserver 8.8.8.8" | sudo tee /etc/resolv.conf > /dev/null
          sudo systemctl restart docker
      - name: Set up buildx
        uses: docker/setup-buildx-action@e468171a9de216ec08956ac3ada2f0791b6bd435
        with:
          install: true
          platforms: linux/amd64,linux/arm64
      - name: Install oras CLI
        uses: oras-project/setup-oras@8d34698a59f5ffe24821f0b48ab62a3de8b64b20 # v1.2.3
      - name: Set up local registry
        run: |
          docker run -d -p 5000:5000 --restart=always --name registry registry:2
          # wait for the registry to be healthy
          for i in $(seq 1 60); do
            if curl -f http://localhost:5000/v2/_catalog; then
              break
            fi
            sleep 1
          done
      - name: Test registry
        run: |
          set -eu -o pipefail
          docker pull nginx:latest
          docker tag nginx:latest localhost:5000/nginx:latest
          docker push localhost:5000/nginx:latest
      - name: Check out code
        uses: actions/checkout@08c6903cd8c0fde910a37f88322edcfb5dd907a8 # v5.0.0
      - uses: actions/setup-go@d35c59abb061a4a6fb18e82ac0862c26744d6ab5 # v5.5.0
        with:
          go-version: "1.24"
          check-latest: true
      - name: Install scanner-plugin-template
        shell: bash
        run: |
          go install github.com/project-copacetic/scanner-plugin-template@latest
          mv $(go env GOPATH)/bin/scanner-plugin-template $(go env GOPATH)/bin/copa-fake
          mv $(go env GOPATH)/bin/copa-fake /usr/local/bin
      - name: Install required tools
        shell: bash
        run: .github/workflows/scripts/download-tooling.sh
      - name: Install multiplatform tooling
        shell: bash
        run: .github/workflows/scripts/download-multiplatform-tooling.sh
      - name: Download copa from build artifacts
        uses: actions/download-artifact@634f93cb2916e3fdff6788551b99b062d0335ce0 # v5.0.0
        with:
          name: copa_edge_linux_amd64.tar.gz
      - run: docker system prune -a -f --volumes
      - name: Extract copa
        shell: bash
        run: |
          tar xzf copa_edge_linux_amd64.tar.gz
          ./copa --version
      - name: Set up QEMU
        uses: docker/setup-qemu-action@29109295f81e9208d7d86ff1c6c12d2833863392 # v3.6.0
      - name: Run e2e multiplatform plugin tests
        shell: bash
        run: |
          set -eu -o pipefail
          gotestsum --format testname --junitfile test-results.xml -- ./test/e2e/multiplatform-plugin --addr=docker:// --copa="$(pwd)/copa" -timeout 0
      - name: Test Summary
        uses: test-summary/action@v2
        with:
          paths: "test-results.xml"<|MERGE_RESOLUTION|>--- conflicted
+++ resolved
@@ -451,17 +451,12 @@
             # For other modes, source the corresponding script in the same shell session
             . .github/workflows/scripts/buildkitenvs/${{ matrix.buildkit_mode }}
           fi
-<<<<<<< HEAD
-
-          go test -v ./integration/multiarch --addr="${COPA_BUILDKIT_ADDR}" --copa="$(pwd)/copa" -timeout 0
-=======
-          
+
           gotestsum --format testname --junitfile test-results.xml -- ./integration/multiarch --addr="${COPA_BUILDKIT_ADDR}" --copa="$(pwd)/copa" -timeout 0
       - name: Test Summary
         uses: test-summary/action@v2
         with:
           paths: "test-results.xml"
->>>>>>> 84ba0de2
 
   test-patch-multiplatform-plugin:
     needs: build
