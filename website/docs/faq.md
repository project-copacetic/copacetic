---
title: FAQ
---

## What kind of vulnerabilities can Copa patch?

Copa is capable of patching "OS level" vulnerabilities. This includes packages (like `openssl`) in the image that are managed by a package manager such as `apt-get` or `yum`. Copa is not currently capable of patching vulnerabilities at the "application level" such as Python packages or Go modules (see [below](#what-kind-of-vulnerabilities-can-copa-not-patch) for more details).


## What kind of vulnerabilities can Copa not patch?

Copa is not capable of patching vulnerabilities for compiled languages, like Go, at the "application level", for instance, Go modules. If your application uses a vulnerable version of the `golang.org/x/net` module, Copa will be unable to patch it. This is because Copa doesn't have access to the application's source code or the knowledge of how to build it, such as compiler flags, preventing it from patching vulnerabilities at the application level.

To patch vulnerabilities for applications, you can package these applications and consume them from package repositories, like `http://archive.ubuntu.com/ubuntu/` for Ubuntu, and ensure Trivy can scan and report vulnerabilities for these packages. This way, Copa can patch the applications as a whole, though it cannot patch specific modules within the applications.

## My disk space is being filled up after using Copa. How can I fix this?

If you find that your storage is rapidly being taken up after working with Copa, run `docker system prune`. This will prune all unused images, containers and caches.

## How does Copa determine what tooling image to use?

All images being passed into Copa have their versioning data carefully extracted and stripped so that an appropriate tooling image can be obtained from a container repository.

### DPKG

#### Debian
All debian-based images have their `minor.patch` versioning stripped and `-slim` appended. e.g. if `nginx:1.21.6` is being patched, `debian:11-slim` is used as the tooling image.

#### Ubuntu
All Ubuntu-based images use the same versioning that was passed in. e.g. if `tomcat:10.1.17-jre17-temurin-jammy` is passed in, `ubuntu:22.04` will be used for the tooling image.

There is one caveat for Ubuntu-based images. If an Ubuntu-based image is being patched without a Trivy scan, Copa is unable to parse a scan for versioning information. In these scenarios, Copa will fallback to `debian:stable-slim` as the tooling image.

### RPM

#### Azure Linux 3.0+
Azure Linux based images will use `mcr.microsoft.com/azurelinux/base/core` with the same version as the image being patched.

#### CBL-Mariner (Azure Linux 1 and 2), CentOS, Oracle Linux, Rocky Linux, and Amazon Linux
These RPM-based distros will use `mcr.microsoft.com/cbl-mariner/base/core:2.0`

### APK (Alpine)
APK-based images never use a tooling image, as Copa does not patch distroless alpine images.

## After Copa patched the image, why does the scanner still show patched OS package vulnerabilities?

After scanning the patched image, if you’re still seeing vulnerabilities that have already been addressed in the patch layer, it could be due to the scanner reporting issues on each individual layer. Please reach out to your scanner vendor for assistance in resolving this.

## Can I replace the package repositories in the image with my own?

:::caution

Experimental: This feature might change without preserving backwards compatibility.

:::

Copa does not support replacing the repositories in the package managers with alternatives. Images must already use the intended package repositories. For example, for debian, updating `/etc/apt/sources.list` from `http://archive.ubuntu.com/ubuntu/` to a mirror, such as `https://mirrors.wikimedia.org/ubuntu/`.

If you need the tooling image to use a different package repository, you can create a source policy to define a replacement image and/or pin to a digest. For example, the following source policy replaces `docker.io/library/debian:11-slim` image with `foo.io/bar/baz:latest@sha256:42d3e6bc186572245aded5a0be381012adba6d89355fa9486dd81b0c634695b5`:

```shell
cat <<EOF > source-policy.json
{
    "rules": [
        {
            "action": "CONVERT",
            "selector": {
                "identifier": "docker-image://docker.io/library/debian:11-slim"
            },
            "updates": {
                "identifier": "docker-image://foo.io/bar/baz:latest@sha256:42d3e6bc186572245aded5a0be381012adba6d89355fa9486dd81b0c634695b5"
            }
        }
    ]
}
EOF

export EXPERIMENTAL_BUILDKIT_SOURCE_POLICY=source-policy.json
```

> The tooling image for Debian-based images can be `docker.io/library/debian:11-slim` or `docker.io/library/debian:12-slim` depending on the target image version. RPM-based repos use `mcr.microsoft.com/cbl-mariner/base/core:2.0`.

For more information on source policies, see [Buildkit Source Policies](https://docs.docker.com/build/building/env-vars/#experimental_buildkit_source_policy).

## Can I use Dependabot with Copa patched images?
Yes, see [best practices](best-practices.md#dependabot) to learn more about using Dependabot with Copa patched images.

<<<<<<< HEAD
For more information on source policies, see [Buildkit Source Policies](https://docs.docker.com/build/building/env-vars/#experimental_buildkit_source_policy).

## I am getting "downloaded package <name> version <version> lower than required <version> for update" error when trying to patch an image. What does this mean?

This error means that the package manager is trying to install a version of the package that is lower than the version that was required from the scanner report. This can happen for a few reasons:

- Package repositories are not updated to the latest version of the package. For example, sometimes there is a lag between when a CVE is detected by Trivy using Red Hat vulnerability database and when it is available in the package repositories for CentOS.

- Scanner reports are not up to date. Make sure to run the scanner with the latest vulnerability database.

To verify the package version discrepency, you can compare the package version provided by the package repositories and the scanner reports.

If you are continuing to see this and the package repositories and vulnerability databases are not updated, you can either use copa's `--ignore-errors` flag or [filter the applicable vulnerability in the scanner](troubleshooting.md#filtering-vulnerabilities).


=======
## Does Copa cause a buildup of patched layers on each patch?
No. To prevent a buildup of layers, Copa discards the previous patch layer with each new patch. Each subsequent patch removes the earlier patch layer and creates a new one, which includes all patches applied since the original base image Copa started with. Essentially, Copa is creating a new layer with the latest patch, based on the base/original image. This new layer is a combination (or squash) of both the previous updates and the new updates requested. Discarding the patch layer also reduces the size of the resulting patched images in the future.
>>>>>>> 0b886ebc
<|MERGE_RESOLUTION|>--- conflicted
+++ resolved
@@ -82,26 +82,24 @@
 
 For more information on source policies, see [Buildkit Source Policies](https://docs.docker.com/build/building/env-vars/#experimental_buildkit_source_policy).
 
-## Can I use Dependabot with Copa patched images?
-Yes, see [best practices](best-practices.md#dependabot) to learn more about using Dependabot with Copa patched images.
-
-<<<<<<< HEAD
-For more information on source policies, see [Buildkit Source Policies](https://docs.docker.com/build/building/env-vars/#experimental_buildkit_source_policy).
-
 ## I am getting "downloaded package <name> version <version> lower than required <version> for update" error when trying to patch an image. What does this mean?
 
 This error means that the package manager is trying to install a version of the package that is lower than the version that was required from the scanner report. This can happen for a few reasons:
 
 - Package repositories are not updated to the latest version of the package. For example, sometimes there is a lag between when a CVE is detected by Trivy using Red Hat vulnerability database and when it is available in the package repositories for CentOS.
 
-- Scanner reports are not up to date. Make sure to run the scanner with the latest vulnerability database.
+- Scanner reports are not up to date. Make sure to run the scanner with the latest vulnerability database. If you are using Trivy, it is recommended to pull the latest version of the Trivy DB, and not rely on cached or stale versions.
 
-To verify the package version discrepency, you can compare the package version provided by the package repositories and the scanner reports.
+To verify the package version discrepencies, you can compare the package version provided by the package repositories and the scanner reports. Follow the Trivy documentation on [how to find the security advisory data sources](https://aquasecurity.github.io/trivy/dev/community/contribute/discussion/#false-detection), and then compare the package version in the scanner report with the applicable security advisory, and applicable package repository.
 
-If you are continuing to see this and the package repositories and vulnerability databases are not updated, you can either use copa's `--ignore-errors` flag or [filter the applicable vulnerability in the scanner](troubleshooting.md#filtering-vulnerabilities).
+If you are continuing to see this and the package repositories and vulnerability databases are not updated, you can either:
 
+- use `--ignore-errors` flag or [filter the applicable vulnerability in the scanner](troubleshooting.md#filtering-vulnerabilities).
 
-=======
+- update all packages without any scanner reports. This can be done by not providing a scanner report to copa, and copa will update all packages to the latest version available in the package repositories.
+
+## Can I use Dependabot with Copa patched images?
+Yes, see [best practices](best-practices.md#dependabot) to learn more about using Dependabot with Copa patched images.
+
 ## Does Copa cause a buildup of patched layers on each patch?
-No. To prevent a buildup of layers, Copa discards the previous patch layer with each new patch. Each subsequent patch removes the earlier patch layer and creates a new one, which includes all patches applied since the original base image Copa started with. Essentially, Copa is creating a new layer with the latest patch, based on the base/original image. This new layer is a combination (or squash) of both the previous updates and the new updates requested. Discarding the patch layer also reduces the size of the resulting patched images in the future.
->>>>>>> 0b886ebc
+No. To prevent a buildup of layers, Copa discards the previous patch layer with each new patch. Each subsequent patch removes the earlier patch layer and creates a new one, which includes all patches applied since the original base image Copa started with. Essentially, Copa is creating a new layer with the latest patch, based on the base/original image. This new layer is a combination (or squash) of both the previous updates and the new updates requested. Discarding the patch layer also reduces the size of the resulting patched images in the future.