package utils

import (
	"encoding/json"
	"net/http"
	"net/http/httptest"
	"strings"
	"sync/atomic"
	"testing"
	"time"
)

func newEOLAPIMockServer(handler http.HandlerFunc) *httptest.Server {
	return httptest.NewServer(handler)
}

func TestCheckEOSL(t *testing.T) {
	originalBaseURL := apiBaseURL
	originalHTTPClient := httpClient
	originalRetryTimeout := retryTimeout
	defer func() {
		apiBaseURL = originalBaseURL
		httpClient = originalHTTPClient
		retryTimeout = originalRetryTimeout
	}()

	tests := []struct {
		name              string
		osType            string
		osVersion         string
		mockAPIResponse   interface{}
		mockAPIStatusCode int
		wantIsEOL         bool
		wantEOLDate       string
		expectError       bool
	}{
		{
			name:      "EOL (Debian Stretch)",
			osType:    OSTypeDebian,
			osVersion: "stretch",
			mockAPIResponse: EOLAPIResponse{
				Result: EOLProductInfo{IsEOL: true, EOLDate: "2022-06-30", IsMaintained: false},
			},
			mockAPIStatusCode: http.StatusOK,
			wantIsEOL:         true,
			wantEOLDate:       "2022-06-30",
			expectError:       false,
		},
		{
			name:      "Non-EOL (Debian Bullseye)",
			osType:    OSTypeDebian,
			osVersion: "11",
			mockAPIResponse: EOLAPIResponse{
				Result: EOLProductInfo{IsEOL: false, EOLDate: "2026-07-01", IsMaintained: true},
			},
			mockAPIStatusCode: http.StatusOK,
			wantIsEOL:         false,
			wantEOLDate:       "2026-07-01",
			expectError:       false,
		},
		{
			name:              "OS Not Found in API",
			osType:            OSTypeCBLMariner,
			osVersion:         "5.0",
			mockAPIResponse:   nil,
			mockAPIStatusCode: http.StatusNotFound,
			wantIsEOL:         false,
			wantEOLDate:       "Not in EOL DB",
			expectError:       false,
		},
		{
<<<<<<< HEAD
			name:              "API Rate Limited - No Retry (Short Timeout)",
			osType:            "ubuntu",
=======
			name:              "API Rate Limited",
			osType:            OSTypeUbuntu,
>>>>>>> a28f98b2
			osVersion:         "22.04",
			mockAPIResponse:   nil,
			mockAPIStatusCode: http.StatusTooManyRequests,
			wantIsEOL:         false,
			wantEOLDate:       "API Rate Limited",
			expectError:       true,
		},
	}

	for _, tt := range tests {
		t.Run(tt.name, func(t *testing.T) {
			server := newEOLAPIMockServer(func(w http.ResponseWriter, _ *http.Request) {
				w.WriteHeader(tt.mockAPIStatusCode)
				if tt.mockAPIStatusCode == http.StatusOK && tt.mockAPIResponse != nil {
					if eolResp, ok := tt.mockAPIResponse.(EOLAPIResponse); ok {
						err := json.NewEncoder(w).Encode(eolResp)
						if err != nil {
							_ = err
						}
					}
				}
			})
			defer server.Close()

			apiBaseURL = strings.TrimSuffix(server.URL, "/")
			httpClient = server.Client()
			
			// Set a short retry timeout for rate limit tests
			if strings.Contains(tt.name, "Rate Limited") {
				retryTimeout = 50 * time.Millisecond
			}

			gotIsEOL, gotEOLDate, err := CheckEOSL(tt.osType, tt.osVersion)

			if tt.expectError {
				if err == nil {
					t.Errorf("CheckEOSL() with osType=%s, osVersion=%s: error = nil, want an error", tt.osType, tt.osVersion)
				}
			} else if err != nil {
				t.Errorf("CheckEOSL() with osType=%s, osVersion=%s: unexpected error = %v", tt.osType, tt.osVersion, err)
			}

			if gotIsEOL != tt.wantIsEOL {
				t.Errorf("CheckEOSL() with osType=%s, osVersion=%s: gotIsEOL = %v, want %v", tt.osType, tt.osVersion, gotIsEOL, tt.wantIsEOL)
			}
			if gotEOLDate != tt.wantEOLDate {
				t.Errorf("CheckEOSL() with osType=%s, osVersion=%s: gotEOLDate = '%s', want '%s'", tt.osType, tt.osVersion, gotEOLDate, tt.wantEOLDate)
			}
		})
	}
}

func TestNormalizeOSIdentifierForAPI(t *testing.T) {
	tests := []struct {
		osType             string
		osVersion          string
		expectedAPIProduct string
		expectedAPIVersion string
	}{
		{"debian", "stretch", "debian", "9"},
		{"ubuntu", "20.04 LTS", "ubuntu", "20.04"},
		{"alpine", "3.18.1", "alpine", "3.18"},
		{"cbl-mariner", "2.0", "cbl-mariner", "2"},
	}
	for _, tt := range tests {
		t.Run(tt.osType+"_"+tt.osVersion, func(t *testing.T) {
			gotProduct, gotVersion := normalizeOSIdentifier(tt.osType, tt.osVersion)
			if gotProduct != tt.expectedAPIProduct {
				t.Errorf("normalizeOSIdentifierForAPI() product: got %v, want %v", gotProduct, tt.expectedAPIProduct)
			}
			if gotVersion != tt.expectedAPIVersion {
				t.Errorf("normalizeOSIdentifierForAPI() version: got %v, want %v", gotVersion, tt.expectedAPIVersion)
			}
		})
	}
}

<<<<<<< HEAD
func TestRetryOn429(t *testing.T) {
	originalBaseURL := apiBaseURL
	originalHTTPClient := httpClient
	originalRetryTimeout := retryTimeout
	defer func() {
		apiBaseURL = originalBaseURL
		httpClient = originalHTTPClient
		retryTimeout = originalRetryTimeout
	}()

	// Set a longer retry timeout for this test
	retryTimeout = 3 * time.Second

	var requestCount int64
	server := newEOLAPIMockServer(func(w http.ResponseWriter, _ *http.Request) {
		count := atomic.AddInt64(&requestCount, 1)
		if count <= 2 {
			// First two requests return 429
			w.WriteHeader(http.StatusTooManyRequests)
		} else {
			// Third request succeeds
			w.WriteHeader(http.StatusOK)
			response := EOLAPIResponse{
				Result: EOLProductInfo{IsEOL: false, EOLDate: "2026-07-01", IsMaintained: true},
			}
			_ = json.NewEncoder(w).Encode(response)
		}
	})
	defer server.Close()

	apiBaseURL = strings.TrimSuffix(server.URL, "/")
	httpClient = server.Client()

	start := time.Now()
	isEOL, eolDate, err := CheckEOSL("debian", "11")
	elapsed := time.Since(start)

	if err != nil {
		t.Errorf("CheckEOSL() with retry: unexpected error = %v", err)
	}
	if isEOL != false {
		t.Errorf("CheckEOSL() with retry: gotIsEOL = %v, want false", isEOL)
	}
	if eolDate != "2026-07-01" {
		t.Errorf("CheckEOSL() with retry: gotEOLDate = '%s', want '2026-07-01'", eolDate)
	}
	if atomic.LoadInt64(&requestCount) != 3 {
		t.Errorf("Expected 3 requests, got %d", atomic.LoadInt64(&requestCount))
	}
	// Should have taken at least 1s + 2s = 3s for the backoff
	if elapsed < 3*time.Second {
		t.Errorf("Expected at least 3s for retry backoff, got %v", elapsed)
	}
}

func TestRetryTimeoutExceeded(t *testing.T) {
	originalBaseURL := apiBaseURL
	originalHTTPClient := httpClient
	originalRetryTimeout := retryTimeout
	defer func() {
		apiBaseURL = originalBaseURL
		httpClient = originalHTTPClient
		retryTimeout = originalRetryTimeout
	}()

	// Set a very short retry timeout
	retryTimeout = 100 * time.Millisecond

	var requestCount int64
	server := newEOLAPIMockServer(func(w http.ResponseWriter, _ *http.Request) {
		atomic.AddInt64(&requestCount, 1)
		// Always return 429
		w.WriteHeader(http.StatusTooManyRequests)
	})
	defer server.Close()

	apiBaseURL = strings.TrimSuffix(server.URL, "/")
	httpClient = server.Client()

	start := time.Now()
	isEOL, eolDate, err := CheckEOSL("debian", "11")
	elapsed := time.Since(start)

	if err == nil {
		t.Error("CheckEOSL() with timeout: expected error, got nil")
	}
	if !strings.Contains(err.Error(), "retry timeout exceeded") {
		t.Errorf("CheckEOSL() with timeout: expected 'retry timeout exceeded' error, got %v", err)
	}
	if isEOL != false {
		t.Errorf("CheckEOSL() with timeout: gotIsEOL = %v, want false", isEOL)
	}
	if eolDate != "API Rate Limited" {
		t.Errorf("CheckEOSL() with timeout: gotEOLDate = '%s', want 'API Rate Limited'", eolDate)
	}
	// Should have completed within retry timeout + some buffer
	if elapsed > 500*time.Millisecond {
		t.Errorf("Expected completion within 500ms, got %v", elapsed)
	}
	// Should have made at least one request
	if atomic.LoadInt64(&requestCount) < 1 {
		t.Errorf("Expected at least 1 request, got %d", atomic.LoadInt64(&requestCount))
	}
}

func TestSetEOLAPIBaseURL(t *testing.T) {
	originalBaseURL := apiBaseURL
	defer func() {
		apiBaseURL = originalBaseURL
	}()

	tests := []struct {
		name     string
		input    string
		expected string
	}{
		{
			name:     "Normal URL",
			input:    "https://example.com/api/v1/products",
			expected: "https://example.com/api/v1/products",
		},
		{
			name:     "URL with trailing slash",
			input:    "https://example.com/api/v1/products/",
			expected: "https://example.com/api/v1/products",
		},
		{
			name:     "Empty URL",
			input:    "",
			expected: originalBaseURL, // Should not change
		},
=======
func TestIsNumericPrefix(t *testing.T) {
	tests := []struct {
		name     string
		input    string
		expected bool
	}{
		{"Empty string", "", false},
		{"Numeric prefix", "1.0", true},
		{"Numeric single digit", "9", true},
		{"Non-numeric prefix", "stretch", false},
		{"Non-numeric prefix with number", "ubuntu20.04", false},
		{"Leading zero", "0.1", true},
		{"Leading space", " 1", false},
	}

	for _, tt := range tests {
		t.Run(tt.name, func(t *testing.T) {
			result := isNumericPrefix(tt.input)
			if result != tt.expected {
				t.Errorf("isNumericPrefix(%q) = %v, want %v", tt.input, result, tt.expected)
			}
		})
	}
}

func TestNormalizeOSIdentifierComprehensive(t *testing.T) {
	tests := []struct {
		name               string
		osType             string
		osVersion          string
		expectedAPIProduct string
		expectedAPIVersion string
	}{
		// Debian codename tests
		{"Debian buzz", "debian", "buzz", "debian", "1"},
		{"Debian rex", "debian", "rex", "debian", "1"},
		{"Debian bo", "debian", "bo", "debian", "1"},
		{"Debian hamm", "debian", "hamm", "debian", "2"},
		{"Debian slink", "debian", "slink", "debian", "2"},
		{"Debian potato", "debian", "potato", "debian", "2"},
		{"Debian woody", "debian", "woody", "debian", "3"},
		{"Debian sarge", "debian", "sarge", "debian", "3"},
		{"Debian etch", "debian", "etch", "debian", "4"},
		{"Debian lenny", "debian", "lenny", "debian", "5"},
		{"Debian squeeze", "debian", "squeeze", "debian", "6"},
		{"Debian wheezy", "debian", "wheezy", "debian", "7"},
		{"Debian jessie", "debian", "jessie", "debian", "8"},
		{"Debian stretch", "debian", "stretch", "debian", "9"},
		{"Debian buster", "debian", "buster", "debian", "10"},
		{"Debian bullseye", "debian", "bullseye", "debian", "11"},
		{"Debian bookworm", "debian", "bookworm", "debian", "12"},
		{"Debian trixie", "debian", "trixie", "debian", "13"},
		{"Debian forky", "debian", "forky", "debian", "14"},
		{"Debian unknown codename", "debian", "unknown", "debian", "unknown"},

		// Debian numeric version tests
		{"Debian numeric version", "debian", "11.5", "debian", "11"},
		{"Debian numeric single", "debian", "10", "debian", "10"},

		// Ubuntu tests
		{"Ubuntu LTS uppercase", "ubuntu", "20.04 LTS", "ubuntu", "20.04"},
		{"Ubuntu LTS lowercase", "ubuntu", "18.04 lts", "ubuntu", "18.04"},
		{"Ubuntu no LTS", "ubuntu", "21.10", "ubuntu", "21.10"},
		{"Ubuntu three parts", "ubuntu", "20.04.3", "ubuntu", "20.04"},
		{"Ubuntu single part", "ubuntu", "20", "ubuntu", "20"},

		// Alpine tests
		{"Alpine two parts", "alpine", "3.18", "alpine", "3.18"},
		{"Alpine three parts", "alpine", "3.18.1", "alpine", "3.18"},
		{"Alpine single part", "alpine", "3", "alpine", "3"},

		// CentOS/RHEL/Rocky/Alma tests
		{"CentOS with decimal", "centos", "8.4", "centos", "8"},
		{"RHEL single digit", "rhel", "9", "rhel", "9"},
		{"Rocky Linux", "rocky", "8.5", "rocky", "8"},
		{"Alma Linux", "alma", "9.1", "alma", "9"},

		// Amazon Linux tests
		{"Amazon Linux", "amazon", "2", "amazon-linux", "2"},
		{"Amazon Linux version", "amazon", "2023", "amazon-linux", "2023"},

		// Mariner/CBL-Mariner tests
		{"Mariner", "mariner", "2.0", "cbl-mariner", "2"},
		{"CBL-Mariner", "cbl-mariner", "1.0", "cbl-mariner", "1"},

		// Azure Linux tests
		{"Azure Linux", "azurelinux", "3.0", "azure-linux", "3"},
		{"Azure Linux no decimal", "azurelinux", "2", "azure-linux", "2"},

		// Case sensitivity tests
		{"Uppercase OS type", "DEBIAN", "STRETCH", "debian", "9"},
		{"Mixed case", "Ubuntu", "20.04 LTS", "ubuntu", "20.04"},

		// Unknown OS type
		{"Unknown OS", "unknown", "1.0", "unknown", "1.0"},
		{"Custom OS", "customos", "v2.1", "customos", "v2.1"},
>>>>>>> a28f98b2
	}

	for _, tt := range tests {
		t.Run(tt.name, func(t *testing.T) {
<<<<<<< HEAD
			// Reset to original before each test
			apiBaseURL = originalBaseURL
			SetEOLAPIBaseURL(tt.input)
			got := GetEOLAPIBaseURL()
			if got != tt.expected {
				t.Errorf("SetEOLAPIBaseURL(%s): got %s, want %s", tt.input, got, tt.expected)
=======
			gotProduct, gotVersion := normalizeOSIdentifier(tt.osType, tt.osVersion)
			if gotProduct != tt.expectedAPIProduct {
				t.Errorf("normalizeOSIdentifier(%q, %q) product: got %v, want %v",
					tt.osType, tt.osVersion, gotProduct, tt.expectedAPIProduct)
			}
			if gotVersion != tt.expectedAPIVersion {
				t.Errorf("normalizeOSIdentifier(%q, %q) version: got %v, want %v",
					tt.osType, tt.osVersion, gotVersion, tt.expectedAPIVersion)
>>>>>>> a28f98b2
			}
		})
	}
}<|MERGE_RESOLUTION|>--- conflicted
+++ resolved
@@ -69,13 +69,8 @@
 			expectError:       false,
 		},
 		{
-<<<<<<< HEAD
 			name:              "API Rate Limited - No Retry (Short Timeout)",
-			osType:            "ubuntu",
-=======
-			name:              "API Rate Limited",
 			osType:            OSTypeUbuntu,
->>>>>>> a28f98b2
 			osVersion:         "22.04",
 			mockAPIResponse:   nil,
 			mockAPIStatusCode: http.StatusTooManyRequests,
@@ -102,7 +97,7 @@
 
 			apiBaseURL = strings.TrimSuffix(server.URL, "/")
 			httpClient = server.Client()
-			
+
 			// Set a short retry timeout for rate limit tests
 			if strings.Contains(tt.name, "Rate Limited") {
 				retryTimeout = 50 * time.Millisecond
@@ -153,7 +148,6 @@
 	}
 }
 
-<<<<<<< HEAD
 func TestRetryOn429(t *testing.T) {
 	originalBaseURL := apiBaseURL
 	originalHTTPClient := httpClient
@@ -285,7 +279,21 @@
 			input:    "",
 			expected: originalBaseURL, // Should not change
 		},
-=======
+	}
+
+	for _, tt := range tests {
+		t.Run(tt.name, func(t *testing.T) {
+			// Reset to original before each test
+			apiBaseURL = originalBaseURL
+			SetEOLAPIBaseURL(tt.input)
+			got := GetEOLAPIBaseURL()
+			if got != tt.expected {
+				t.Errorf("SetEOLAPIBaseURL(%s): got %s, want %s", tt.input, got, tt.expected)
+			}
+		})
+	}
+}
+
 func TestIsNumericPrefix(t *testing.T) {
 	tests := []struct {
 		name     string
@@ -382,19 +390,10 @@
 		// Unknown OS type
 		{"Unknown OS", "unknown", "1.0", "unknown", "1.0"},
 		{"Custom OS", "customos", "v2.1", "customos", "v2.1"},
->>>>>>> a28f98b2
 	}
 
 	for _, tt := range tests {
 		t.Run(tt.name, func(t *testing.T) {
-<<<<<<< HEAD
-			// Reset to original before each test
-			apiBaseURL = originalBaseURL
-			SetEOLAPIBaseURL(tt.input)
-			got := GetEOLAPIBaseURL()
-			if got != tt.expected {
-				t.Errorf("SetEOLAPIBaseURL(%s): got %s, want %s", tt.input, got, tt.expected)
-=======
 			gotProduct, gotVersion := normalizeOSIdentifier(tt.osType, tt.osVersion)
 			if gotProduct != tt.expectedAPIProduct {
 				t.Errorf("normalizeOSIdentifier(%q, %q) product: got %v, want %v",
@@ -403,7 +402,6 @@
 			if gotVersion != tt.expectedAPIVersion {
 				t.Errorf("normalizeOSIdentifier(%q, %q) version: got %v, want %v",
 					tt.osType, tt.osVersion, gotVersion, tt.expectedAPIVersion)
->>>>>>> a28f98b2
 			}
 		})
 	}
