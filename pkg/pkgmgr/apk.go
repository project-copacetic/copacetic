--- conflicted
+++ resolved
@@ -169,7 +169,6 @@
 
 	// If updating all packages, check for upgrades before proceeding with patch
 	if updates == nil {
-<<<<<<< HEAD
 		const updatesAvailableMarker = "/updates.txt"
 		checkUpgradable := fmt.Sprintf(`sh -c 'if apk list 2>/dev/null | grep -q "upgradable"; then touch %s; fi'`, updatesAvailableMarker)
 		stateWithCheck := apkUpdated.Run(llb.Shlex(checkUpgradable)).Root()
@@ -179,11 +178,6 @@
 			log.Info("No upgradable packages found for this image.")
 			return nil, nil, types.ErrNoUpdatesFound
 		}
-=======
-		checkUpgradable := `sh -c "apk list 2>/dev/null | grep -q "upgradable" || exit 1"`
-		apkUpdated = apkUpdated.Run(llb.Shlex(checkUpgradable),
-			llb.WithCustomName("Checking for available updates")).Root()
->>>>>>> 7a3dc8ee
 	}
 
 	var apkInstalled llb.State
