package buildkit

import (
	"bytes"
	"context"
	"encoding/json"
	"errors"
	"fmt"
	"os"
	"os/exec"
	"runtime"
	"strings"

	"github.com/containerd/platforms"
	"github.com/moby/buildkit/client/llb"
	"github.com/moby/buildkit/client/llb/sourceresolver"
	gwclient "github.com/moby/buildkit/frontend/gateway/client"
	ispec "github.com/opencontainers/image-spec/specs-go/v1"

	"github.com/project-copacetic/copacetic/pkg/report"
	"github.com/project-copacetic/copacetic/pkg/types"
	log "github.com/sirupsen/logrus"

	"github.com/google/go-containerregistry/pkg/name"
	"github.com/google/go-containerregistry/pkg/v1/remote"
)

type Config struct {
	ImageName         string
	Client            gwclient.Client
	ConfigData        []byte
	PatchedConfigData []byte
	Platform          *ispec.Platform
	ImageState        llb.State
	PatchedImageState llb.State
}

type Opts struct {
	Addr       string
	CACertPath string
	CertPath   string
	KeyPath    string
}

const (
	linux = "linux"
	arm64 = "arm64"
)

// for testing.
var (
	readDir  = os.ReadDir
	readFile = os.ReadFile
	lookPath = exec.LookPath
)

func InitializeBuildkitConfig(ctx context.Context, c gwclient.Client, userImage string) (*Config, error) {
	// Initialize buildkit config for the target image
	config := Config{
		ImageName: userImage,
	}

	// Resolve and pull the config for the target image
	_, _, configData, err := c.ResolveImageConfig(ctx, userImage, sourceresolver.Opt{
		ImageOpt: &sourceresolver.ResolveImageOpt{
			ResolveMode: llb.ResolveModePreferLocal.String(),
		},
	})
	if err != nil {
		return nil, err
	}

	var baseImage string
	config.ConfigData, config.PatchedConfigData, baseImage, err = updateImageConfigData(ctx, c, configData, userImage)
	if err != nil {
		return nil, err
	}

	// Load the target image state with the resolved image config in case environment variable settings
	// are necessary for running apps in the target image for updates
	config.ImageState, err = llb.Image(baseImage,
		llb.ResolveModePreferLocal,
		llb.WithMetaResolver(c),
	).WithImageConfig(config.ConfigData)
	if err != nil {
		return nil, err
	}

	// Only set PatchedImageState if the user supplied a patched image
	// An image is deemed to be a patched image if it contains one of two metadata values
	// BaseImage or ispec.AnnotationBaseImageName
	if config.PatchedConfigData != nil {
		config.PatchedImageState, err = llb.Image(userImage,
			llb.ResolveModePreferLocal,
			llb.WithMetaResolver(c),
		).WithImageConfig(config.PatchedConfigData)
		if err != nil {
			return nil, err
		}
	}

	config.Client = c

	return &config, nil
}

func DiscoverPlatformsFromReport(reportDir, scanner string) ([]types.PatchPlatform, error) {
	var platforms []types.PatchPlatform

	reportNames, err := os.ReadDir(reportDir)
	if err != nil {
		return nil, err
	}

	for _, file := range reportNames {
		filePath := reportDir + "/" + file.Name()
		if file.IsDir() {
			continue
		}
		report, err := report.TryParseScanReport(filePath, scanner)
		if err != nil {
			return nil, fmt.Errorf("error parsing report %w", err)
		}

		// use this to confirm that os type (ex/Debian) is linux based and supported since report.Metadata.OS.Type gives specific like "debian" rather than "linux"
		if !isSupportedOsType(report.Metadata.OS.Type) {
			continue
		}

		platform := types.PatchPlatform{
			Platform: ispec.Platform{
				OS:           linux,
				Architecture: report.Metadata.Config.Arch,
				Variant:      report.Metadata.Config.Variant,
			},
			ReportFile: filePath,
		}

		if platform.Architecture == arm64 && platform.Variant == "v8" {
			// removing this to maintain consistency since we do
			// the same for the platforms discovered from reports
			platform.Variant = ""
		}
		platforms = append(platforms, platform)
	}

	return platforms, nil
}

func isSupportedOsType(osType string) bool {
	switch osType {
	case "alpine", "debian", "ubuntu", "cbl-mariner", "azurelinux", "centos", "oracle", "redhat", "rocky", "amazon", "alma":
		return true
	default:
		return false
	}
}

// This approach will not work for local images, add future support for this.
func DiscoverPlatformsFromReference(manifestRef string) ([]types.PatchPlatform, error) {
	var platforms []types.PatchPlatform

	ref, err := name.ParseReference(manifestRef)
	if err != nil {
		return nil, fmt.Errorf("error parsing reference %q: %w", manifestRef, err)
	}

	desc, err := remote.Get(ref)
	if err != nil {
		return nil, fmt.Errorf("error fetching descriptor for %q: %w", manifestRef, err)
	}

	if desc.MediaType.IsIndex() {
		index, err := desc.ImageIndex()
		if err != nil {
			return nil, fmt.Errorf("error getting image index %w", err)
		}

		manifest, err := index.IndexManifest()
		if err != nil {
			return nil, fmt.Errorf("error getting manifest: %w", err)
		}

		for i := range manifest.Manifests {
			m := &manifest.Manifests[i]

			if m.Platform.OS != linux {
				continue
			}

			patchPlatform := types.PatchPlatform{
				Platform: ispec.Platform{
					OS:           m.Platform.OS,
					Architecture: m.Platform.Architecture,
					Variant:      m.Platform.Variant,
				},
			}
			if m.Platform.Architecture == arm64 && m.Platform.Variant == "v8" {
				// some scanners may not add v8 to arm64 reports, so we
				// need to remove it here to maintain consistency
				patchPlatform.Variant = ""
			}
			platforms = append(platforms, patchPlatform)
		}
		return platforms, nil
	}

	// return nil if not multi-platform, and handle as normal
	return nil, nil
}

//nolint:gocritic
func PlatformKey(pl ispec.Platform) string {
	// if platform is present in list from reference and report, then we should patch that platform
	key := pl.OS + "/" + pl.Architecture
	if pl.Variant != "" {
		key += "/" + pl.Variant
	}
	return key
}

func DiscoverPlatforms(manifestRef, reportDir, scanner string) ([]types.PatchPlatform, error) {
	var platforms []types.PatchPlatform

	p, err := DiscoverPlatformsFromReference(manifestRef)
	if err != nil {
		return nil, err
	}
	if p == nil {
		return nil, errors.New("image is not multi platform")
	}
	log.WithField("platforms", p).Debug("Discovered platforms from manifest")

	if reportDir != "" {
		p2, err := DiscoverPlatformsFromReport(reportDir, scanner)
		if err != nil {
			return nil, err
		}
		log.WithField("platforms", p2).Debug("Discovered platforms from report")

<<<<<<< HEAD
		// include all platforms from original manifest, patching only those with reports
		key := func(pl ispec.Platform) string {
			return pl.OS + "/" + pl.Architecture + "/" + pl.Variant
		}

=======
>>>>>>> 936e5ee7
		reportSet := make(map[string]string, len(p2))
		for _, pl := range p2 {
			reportSet[PlatformKey(pl.Platform)] = pl.ReportFile
		}

		for _, pl := range p {
<<<<<<< HEAD
			if rp, ok := reportSet[key(pl.Platform)]; ok {
				// Platform has a report - will be patched
=======
			if rp, ok := reportSet[PlatformKey(pl.Platform)]; ok {
>>>>>>> 936e5ee7
				pl.ReportFile = rp
				platforms = append(platforms, pl)
			} else {
				// Platform has no report - preserve original without patching
				log.Debugf("No report found for platform %s, preserving original", key(pl.Platform))
				pl.ReportFile = ""
				platforms = append(platforms, pl)
			}
		}

		return platforms, nil
	}

	return p, nil
}

func updateImageConfigData(ctx context.Context, c gwclient.Client, configData []byte, image string) ([]byte, []byte, string, error) {
	baseImage, userImageConfig, err := setupLabels(image, configData)
	if err != nil {
		return nil, nil, "", err
	}

	if baseImage == "" {
		configData = userImageConfig
	} else {
		patchedImageConfig := userImageConfig
		_, _, baseImageConfig, err := c.ResolveImageConfig(ctx, baseImage, sourceresolver.Opt{
			ImageOpt: &sourceresolver.ResolveImageOpt{
				ResolveMode: llb.ResolveModePreferLocal.String(),
			},
		})
		if err != nil {
			return nil, nil, "", err
		}

		_, baseImageWithLabels, _ := setupLabels(baseImage, baseImageConfig)
		configData = baseImageWithLabels

		return configData, patchedImageConfig, baseImage, nil
	}

	return configData, nil, image, nil
}

func setupLabels(image string, configData []byte) (string, []byte, error) {
	imageConfig := make(map[string]interface{})
	err := json.Unmarshal(configData, &imageConfig)
	if err != nil {
		return "", nil, err
	}

	configMap, ok := imageConfig["config"].(map[string]interface{})
	if !ok {
		err := fmt.Errorf("type assertion to map[string]interface{} failed")
		return "", nil, err
	}

	var baseImage string
	labels := configMap["labels"]
	if labels == nil {
		configMap["labels"] = make(map[string]interface{})
	}
	labelsMap, ok := configMap["labels"].(map[string]interface{})
	if !ok {
		err := fmt.Errorf("type assertion to map[string]interface{} failed")
		return "", nil, err
	}
	if baseImageValue := labelsMap["BaseImage"]; baseImageValue != nil {
		baseImage, ok = baseImageValue.(string)
		if !ok {
			err := fmt.Errorf("type assertion to string failed")
			return "", nil, err
		}
	} else {
		labelsMap["BaseImage"] = image
	}

	imageWithLabels, _ := json.Marshal(imageConfig)

	return baseImage, imageWithLabels, nil
}

// Extracts the bytes of the file denoted by `path` from the state `st`.
func ExtractFileFromState(ctx context.Context, c gwclient.Client, st *llb.State, path string) ([]byte, error) {
	// since platform is obtained from host, override it in the case of Darwin
	platform := platforms.Normalize(platforms.DefaultSpec())
	if platform.OS != linux {
		platform.OS = linux
	}

	def, err := st.Marshal(ctx, llb.Platform(platform))
	if err != nil {
		return nil, err
	}

	resp, err := c.Solve(ctx, gwclient.SolveRequest{
		Evaluate:   true,
		Definition: def.ToPB(),
	})
	if err != nil {
		return nil, err
	}

	ref, err := resp.SingleRef()
	if err != nil {
		return nil, err
	}

	return ref.ReadFile(ctx, gwclient.ReadRequest{
		Filename: path,
	})
}

func Sh(cmd string) llb.RunOption {
	return llb.Args([]string{"/bin/sh", "-c", cmd})
}

func ArrayFile(input []string) []byte {
	var b bytes.Buffer
	for _, s := range input {
		b.WriteString(s)
		b.WriteRune('\n') // newline
	}
	return b.Bytes()
}

func WithArrayFile(s *llb.State, path string, contents []string) llb.State {
	af := ArrayFile(contents)
	return WithFileBytes(s, path, af)
}

func WithFileString(s *llb.State, path, contents string) llb.State {
	return WithFileBytes(s, path, []byte(contents))
}

func WithFileBytes(s *llb.State, path string, contents []byte) llb.State {
	return s.File(llb.Mkfile(path, 0o600, contents))
}

func QemuAvailable(p *types.PatchPlatform) bool {
	if p == nil {
		return false
	}

	// check if were on macos or windows
	switch runtime.GOOS {
	case "darwin":
		// on macos, we cant directly check binfmt_misc on the host
		// we assume docker desktop handles emulation
		log.Warn("Running on macOS, assuming Docker Desktop handles emulation.")
		return true
	case "windows":
		log.Warn("Running on Windows, assuming Docker Desktop handles emulation.")
		return true
	}

	archKey := mapGoArch(p.Architecture, p.Variant)

	// walk binfmt_misc entries
	entries, err := readDir("/proc/sys/fs/binfmt_misc")
	if err != nil {
		return false
	}

	for _, e := range entries {
		if e.IsDir() || e.Name() == "register" || e.Name() == "status" {
			continue
		}
		data, _ := readFile("/proc/sys/fs/binfmt_misc/" + e.Name())
		if bytes.Contains(data, []byte("interpreter")) &&
			bytes.Contains(data, []byte("qemu-"+archKey)) {
			return true
		}
	}
	// fallback to interpreter binary on PATH (for rootless case)
	if _, err := lookPath("qemu-" + archKey + "-static"); err == nil {
		return true
	}
	return false
}

func mapGoArch(arch, variant string) string {
	switch arch {
	case "amd64", "amd64p32":
		return "x86_64"

	case "386":
		return "i386"

	case "arm64", "arm64be":
		return "aarch64"

	case "arm":
		// GOARM=5/6/7 -> qemu-arm
		// big-endian -> qemu-armeb
		if strings.HasSuffix(variant, "eb") || strings.HasSuffix(arch, "be") {
			return "armeb"
		}
		return "arm"

	case "mips":
		if strings.HasSuffix(arch, "le") {
			return "mipsel"
		}
		return "mips"

	case "mips64":
		if strings.HasSuffix(variant, "n32") {
			return "mipsn32"
		}
		if strings.HasSuffix(arch, "le") {
			return "mips64el"
		}
		return "mips64"

	case "mips64le":
		if strings.HasSuffix(variant, "n32") {
			return "mipsn32el"
		}
		return "mips64el"

	case "ppc64":
		if strings.HasSuffix(variant, "le") {
			return "ppc64le"
		}
		return "ppc64"

	case "loong64":
		return "loongarch64"

	case "sh4":
		if strings.HasSuffix(variant, "eb") {
			return "sh4eb"
		}
		return "sh4"

	case "xtensa":
		if strings.HasSuffix(variant, "eb") {
			return "xtensaeb"
		}
		return "xtensa"

	case "microblaze":
		if strings.HasSuffix(variant, "el") {
			return "microblazeel"
		}
		return "microblaze"
	}

	// fallback: hope QEMU name == GOARCH
	return arch
}<|MERGE_RESOLUTION|>--- conflicted
+++ resolved
@@ -238,26 +238,19 @@
 		}
 		log.WithField("platforms", p2).Debug("Discovered platforms from report")
 
-<<<<<<< HEAD
 		// include all platforms from original manifest, patching only those with reports
 		key := func(pl ispec.Platform) string {
 			return pl.OS + "/" + pl.Architecture + "/" + pl.Variant
 		}
 
-=======
->>>>>>> 936e5ee7
 		reportSet := make(map[string]string, len(p2))
 		for _, pl := range p2 {
 			reportSet[PlatformKey(pl.Platform)] = pl.ReportFile
 		}
 
 		for _, pl := range p {
-<<<<<<< HEAD
 			if rp, ok := reportSet[key(pl.Platform)]; ok {
 				// Platform has a report - will be patched
-=======
-			if rp, ok := reportSet[PlatformKey(pl.Platform)]; ok {
->>>>>>> 936e5ee7
 				pl.ReportFile = rp
 				platforms = append(platforms, pl)
 			} else {
