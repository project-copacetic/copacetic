--- conflicted
+++ resolved
@@ -443,15 +443,6 @@
 		}
 
 		patchOpts := &Options{
-<<<<<<< HEAD
-			ImageName:      imageName.String(),
-			TargetPlatform: targetPlatform,
-			Updates:        updates,
-			WorkingFolder:  workingFolder,
-			IgnoreError:    ignoreError,
-			ErrorChannel:   ch,
-			ExitOnEOL:      exitOnEOL,
-=======
 			ImageName:        imageName.String(),
 			TargetPlatform:   targetPlatform,
 			Updates:          updates,
@@ -459,7 +450,7 @@
 			WorkingFolder:    workingFolder,
 			IgnoreError:      ignoreError,
 			ErrorChannel:     ch,
->>>>>>> a28f98b2
+			ExitOnEOL:        exitOnEOL,
 		}
 
 		// Execute the core patching logic
