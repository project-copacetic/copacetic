--- conflicted
+++ resolved
@@ -197,17 +197,6 @@
 	targetPlatforms := []string{"linux/amd64"}
 	progress := "auto"
 
-<<<<<<< HEAD
-	err := Patch(
-		context.Background(),
-		30*time.Second,
-		"alpine:3.19", "", "", "", "", "", "", "", "",
-		false, true,
-		targetPlatforms,
-		progress,
-		buildkit.Opts{},
-	)
-=======
 	opts := &types.Options{
 		Image:     "alpine:3.19",
 		Timeout:   30 * time.Second,
@@ -215,7 +204,6 @@
 		Platforms: targetPlatforms,
 	}
 	err := Patch(context.Background(), opts)
->>>>>>> e5d27481
 
 	if err == nil {
 		t.Fatalf("expected error from Build(), got nil")
