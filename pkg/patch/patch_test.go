--- conflicted
+++ resolved
@@ -196,25 +196,15 @@
 	// Use platforms that match the host to avoid emulation issues in test
 	targetPlatforms := []string{"linux/amd64"}
 
-<<<<<<< HEAD
-	err := Patch(
-		context.Background(),
-		30*time.Second,
-		"alpine:3.19", "", "", "", "", "", "", "", "",
-		false, true,
-		targetPlatforms,
-		buildkit.Opts{},
-		"os", "patch",
-	)
-=======
 	opts := &types.Options{
-		Image:     "alpine:3.19",
-		Timeout:   30 * time.Second,
-		Push:      true,
-		Platforms: targetPlatforms,
+		Image:             "alpine:3.19",
+		Timeout:           30 * time.Second,
+		Push:              true,
+		Platforms:         targetPlatforms,
+		PkgTypes:          "os",
+		LibraryPatchLevel: "patch",
 	}
 	err := Patch(context.Background(), opts)
->>>>>>> fb6b525b
 
 	if err == nil {
 		t.Fatalf("expected error from Build(), got nil")
