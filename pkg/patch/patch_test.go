--- conflicted
+++ resolved
@@ -197,20 +197,13 @@
 	targetPlatforms := []string{"linux/amd64"}
 
 	opts := &types.Options{
-<<<<<<< HEAD
 		Image:             "alpine:3.19",
 		Timeout:           30 * time.Second,
 		Push:              true,
 		Platforms:         targetPlatforms,
 		PkgTypes:          "os",
 		LibraryPatchLevel: "patch",
-=======
-		Image:     "alpine:3.19",
-		Timeout:   30 * time.Second,
-		Push:      true,
-		Platforms: targetPlatforms,
-		Progress:  "auto",
->>>>>>> 84ba0de2
+		Progress:          "auto",
 	}
 	err := Patch(context.Background(), opts)
 
