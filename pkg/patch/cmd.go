package patch

import (
	"context"
	"fmt"
	"os"
	"strings"
	"time"

	"github.com/project-copacetic/copacetic/pkg/buildkit"
<<<<<<< HEAD
	"github.com/project-copacetic/copacetic/pkg/utils"
=======
	"github.com/project-copacetic/copacetic/pkg/types"
>>>>>>> fb6b525b
	"github.com/spf13/cobra"

	// Register connection helpers for buildkit.
	_ "github.com/moby/buildkit/client/connhelper/dockercontainer"
	_ "github.com/moby/buildkit/client/connhelper/kubepod"
	_ "github.com/moby/buildkit/client/connhelper/nerdctlcontainer"
	_ "github.com/moby/buildkit/client/connhelper/podmancontainer"
	_ "github.com/moby/buildkit/client/connhelper/ssh"
)

type patchArgs struct {
<<<<<<< HEAD
	appImage          string
	reportFile        string
	patchedTag        string
	suffix            string
	workingFolder     string
	timeout           time.Duration
	scanner           string
	ignoreError       bool
	format            string
	output            string
	bkOpts            buildkit.Opts
	push              bool
	platform          []string
	loader            string
	pkgTypes          string
	libraryPatchLevel string
=======
	appImage      string
	report        string
	patchedTag    string
	suffix        string
	workingFolder string
	timeout       time.Duration
	scanner       string
	ignoreError   bool
	format        string
	output        string
	bkOpts        buildkit.Opts
	push          bool
	platform      []string
	loader        string
>>>>>>> fb6b525b
}

func NewPatchCmd() *cobra.Command {
	ua := patchArgs{}
	patchCmd := &cobra.Command{
		Use:     "patch",
		Short:   "Patch container images with upgrade packages specified by a vulnerability report",
		Example: "copa patch -i images/python:3.7-alpine -r trivy.json -t 3.7-alpine-patched",
		RunE: func(_ *cobra.Command, _ []string) error {
<<<<<<< HEAD
			// Validate library patch level
			if err := validateLibraryPatchLevel(ua.libraryPatchLevel, ua.pkgTypes); err != nil {
				return err
			}

			bkopts := buildkit.Opts{
				Addr:       ua.bkOpts.Addr,
				CACertPath: ua.bkOpts.CACertPath,
				CertPath:   ua.bkOpts.CertPath,
				KeyPath:    ua.bkOpts.KeyPath,
			}
			return Patch(context.Background(),
				ua.timeout,
				ua.appImage,
				ua.reportFile,
				ua.patchedTag,
				ua.suffix,
				ua.workingFolder,
				ua.scanner,
				ua.format,
				ua.output,
				ua.loader,
				ua.ignoreError,
				ua.push,
				ua.platform,
				bkopts,
				ua.pkgTypes,
				ua.libraryPatchLevel)
=======
			opts := &types.Options{
				Image:         ua.appImage,
				Report:        ua.report,
				PatchedTag:    ua.patchedTag,
				Suffix:        ua.suffix,
				WorkingFolder: ua.workingFolder,
				Timeout:       ua.timeout,
				Scanner:       ua.scanner,
				IgnoreError:   ua.ignoreError,
				Format:        ua.format,
				Output:        ua.output,
				BkAddr:        ua.bkOpts.Addr,
				BkCACertPath:  ua.bkOpts.CACertPath,
				BkCertPath:    ua.bkOpts.CertPath,
				BkKeyPath:     ua.bkOpts.KeyPath,
				Push:          ua.push,
				Platforms:     ua.platform,
				Loader:        ua.loader,
			}
			return Patch(context.Background(), opts)
>>>>>>> fb6b525b
		},
	}
	flags := patchCmd.Flags()
	flags.StringVarP(&ua.appImage, "image", "i", "", "Application image name and tag to patch")
	flags.StringVarP(&ua.report, "report", "r", "", "Vulnerability report file or directory path")
	flags.StringVarP(&ua.patchedTag, "tag", "t", "", "Tag for the patched image")
	flags.StringVarP(&ua.suffix, "tag-suffix", "", "patched",
		"Suffix for the patched image (if no explicit --tag provided)")
	flags.StringVarP(&ua.workingFolder, "working-folder", "w", "", "Working folder, defaults to system temp folder")
	flags.StringVarP(&ua.bkOpts.Addr, "addr", "a", "",
		"Address of buildkitd service, defaults to local docker daemon with fallback to "+buildkit.DefaultAddr)
	flags.StringVarP(&ua.bkOpts.CACertPath, "cacert", "", "", "Absolute path to buildkitd CA certificate")
	flags.StringVarP(&ua.bkOpts.CertPath, "cert", "", "", "Absolute path to buildkit client certificate")
	flags.StringVarP(&ua.bkOpts.KeyPath, "key", "", "", "Absolute path to buildkit client key")
	flags.DurationVar(&ua.timeout, "timeout", 5*time.Minute, "Timeout for the operation, defaults to '5m'")
	flags.StringVarP(&ua.scanner, "scanner", "s", "trivy", "Scanner used to generate the report, defaults to 'trivy'")
	flags.BoolVar(&ua.ignoreError, "ignore-errors", false, "Ignore errors and continue patching (for single-platform: continue with other packages; for multi-platform: continue with other platforms)")
	flags.StringVarP(&ua.format, "format", "f", "openvex", "Output format, defaults to 'openvex'")
	flags.StringVarP(&ua.output, "output", "o", "", "Output file path")
	flags.BoolVarP(&ua.push, "push", "p", false, "Push patched image to destination registry")
	flags.StringSliceVar(&ua.platform, "platform", nil,
		"Target platform(s) for multi-arch images when no report directory is provided (e.g., linux/amd64,linux/arm64). "+
			"Valid platforms: linux/amd64, linux/arm64, linux/riscv64, linux/ppc64le, linux/s390x, linux/386, linux/arm/v7, linux/arm/v6. "+
			"If platform flag is used, only specified platforms are patched and the rest are preserved. If not specified, all platforms present in the image are patched.")
	flags.StringVarP(&ua.loader, "loader", "l", "", "Loader to use for loading images. Options: 'docker', 'podman', or empty for auto-detection based on buildkit address")

	// Experimental flags - only available when COPA_EXPERIMENTAL=1
	if os.Getenv("COPA_EXPERIMENTAL") == "1" {
		flags.StringVar(&ua.pkgTypes, "pkg-types", utils.PkgTypeOS,
			"[EXPERIMENTAL] Package types to patch, comma-separated list of 'os' and 'library'. "+
				"Defaults to 'os' for OS vulnerabilities only")
		flags.StringVar(&ua.libraryPatchLevel, "library-patch-level", utils.PatchTypePatch,
			"[EXPERIMENTAL] Library patch level preference: 'patch', 'minor', or 'major'. "+
				"Only applicable when 'library' is included in --pkg-types. Defaults to 'patch'")
	} else {
		// Set default values when experimental flags are not enabled
		ua.pkgTypes = utils.PkgTypeOS
		ua.libraryPatchLevel = utils.PatchTypePatch
	}

	if err := patchCmd.MarkFlagRequired("image"); err != nil {
		panic(err)
	}

	return patchCmd
}

// validateLibraryPatchLevel validates the library patch level flag and its usage.
func validateLibraryPatchLevel(libraryPatchLevel, pkgTypes string) error {
	// Valid library patch levels
	validLevels := map[string]bool{
		utils.PatchTypePatch: true,
		utils.PatchTypeMinor: true,
		utils.PatchTypeMajor: true,
	}

	// Check if the provided level is valid
	if !validLevels[libraryPatchLevel] {
		return fmt.Errorf("invalid library patch level '%s': must be one of 'patch', 'minor', or 'major'", libraryPatchLevel)
	}

	// If library patch level is specified and not the default, ensure library is in pkg-types
	if libraryPatchLevel != utils.PatchTypePatch && !strings.Contains(pkgTypes, utils.PkgTypeLibrary) {
		return fmt.Errorf("--library-patch-level can only be used when 'library' is included in --pkg-types")
	}

	return nil
}<|MERGE_RESOLUTION|>--- conflicted
+++ resolved
@@ -8,11 +8,8 @@
 	"time"
 
 	"github.com/project-copacetic/copacetic/pkg/buildkit"
-<<<<<<< HEAD
+	"github.com/project-copacetic/copacetic/pkg/types"
 	"github.com/project-copacetic/copacetic/pkg/utils"
-=======
-	"github.com/project-copacetic/copacetic/pkg/types"
->>>>>>> fb6b525b
 	"github.com/spf13/cobra"
 
 	// Register connection helpers for buildkit.
@@ -24,9 +21,8 @@
 )
 
 type patchArgs struct {
-<<<<<<< HEAD
 	appImage          string
-	reportFile        string
+	report            string
 	patchedTag        string
 	suffix            string
 	workingFolder     string
@@ -41,22 +37,6 @@
 	loader            string
 	pkgTypes          string
 	libraryPatchLevel string
-=======
-	appImage      string
-	report        string
-	patchedTag    string
-	suffix        string
-	workingFolder string
-	timeout       time.Duration
-	scanner       string
-	ignoreError   bool
-	format        string
-	output        string
-	bkOpts        buildkit.Opts
-	push          bool
-	platform      []string
-	loader        string
->>>>>>> fb6b525b
 }
 
 func NewPatchCmd() *cobra.Command {
@@ -66,57 +46,33 @@
 		Short:   "Patch container images with upgrade packages specified by a vulnerability report",
 		Example: "copa patch -i images/python:3.7-alpine -r trivy.json -t 3.7-alpine-patched",
 		RunE: func(_ *cobra.Command, _ []string) error {
-<<<<<<< HEAD
 			// Validate library patch level
 			if err := validateLibraryPatchLevel(ua.libraryPatchLevel, ua.pkgTypes); err != nil {
 				return err
 			}
 
-			bkopts := buildkit.Opts{
-				Addr:       ua.bkOpts.Addr,
-				CACertPath: ua.bkOpts.CACertPath,
-				CertPath:   ua.bkOpts.CertPath,
-				KeyPath:    ua.bkOpts.KeyPath,
-			}
-			return Patch(context.Background(),
-				ua.timeout,
-				ua.appImage,
-				ua.reportFile,
-				ua.patchedTag,
-				ua.suffix,
-				ua.workingFolder,
-				ua.scanner,
-				ua.format,
-				ua.output,
-				ua.loader,
-				ua.ignoreError,
-				ua.push,
-				ua.platform,
-				bkopts,
-				ua.pkgTypes,
-				ua.libraryPatchLevel)
-=======
 			opts := &types.Options{
-				Image:         ua.appImage,
-				Report:        ua.report,
-				PatchedTag:    ua.patchedTag,
-				Suffix:        ua.suffix,
-				WorkingFolder: ua.workingFolder,
-				Timeout:       ua.timeout,
-				Scanner:       ua.scanner,
-				IgnoreError:   ua.ignoreError,
-				Format:        ua.format,
-				Output:        ua.output,
-				BkAddr:        ua.bkOpts.Addr,
-				BkCACertPath:  ua.bkOpts.CACertPath,
-				BkCertPath:    ua.bkOpts.CertPath,
-				BkKeyPath:     ua.bkOpts.KeyPath,
-				Push:          ua.push,
-				Platforms:     ua.platform,
-				Loader:        ua.loader,
+				Image:             ua.appImage,
+				Report:            ua.report,
+				PatchedTag:        ua.patchedTag,
+				Suffix:            ua.suffix,
+				WorkingFolder:     ua.workingFolder,
+				Timeout:           ua.timeout,
+				Scanner:           ua.scanner,
+				IgnoreError:       ua.ignoreError,
+				Format:            ua.format,
+				Output:            ua.output,
+				BkAddr:            ua.bkOpts.Addr,
+				BkCACertPath:      ua.bkOpts.CACertPath,
+				BkCertPath:        ua.bkOpts.CertPath,
+				BkKeyPath:         ua.bkOpts.KeyPath,
+				Push:              ua.push,
+				Platforms:         ua.platform,
+				Loader:            ua.loader,
+				PkgTypes:          ua.pkgTypes,
+				LibraryPatchLevel: ua.libraryPatchLevel,
 			}
 			return Patch(context.Background(), opts)
->>>>>>> fb6b525b
 		},
 	}
 	flags := patchCmd.Flags()
