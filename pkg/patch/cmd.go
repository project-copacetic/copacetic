--- conflicted
+++ resolved
@@ -28,11 +28,8 @@
 	output        string
 	bkOpts        buildkit.Opts
 	push          bool
-<<<<<<< HEAD
 	platform      []string
-=======
 	loader        string
->>>>>>> 8dc0e189
 }
 
 func NewPatchCmd() *cobra.Command {
@@ -81,12 +78,9 @@
 	flags.StringVarP(&ua.format, "format", "f", "openvex", "Output format, defaults to 'openvex'")
 	flags.StringVarP(&ua.output, "output", "o", "", "Output file path")
 	flags.BoolVarP(&ua.push, "push", "p", false, "Push patched image to destination registry")
-<<<<<<< HEAD
 	flags.StringSliceVar(&ua.platform, "platforms", nil,
 		"Target platform(s) for multi-arch images when no report directory is provided (e.g., linux/amd64,linux/arm64). Valid platforms: linux/amd64, linux/arm64, linux/riscv64, linux/ppc64le, linux/s390x, linux/386, linux/arm/v7, linux/arm/v6. If platform flag is used, only specified platforms are patched and the rest are preserved. If not specified, all platforms are patched.")
-=======
 	flags.StringVarP(&ua.loader, "loader", "l", "", "Loader to use for loading images. Options: 'docker', 'podman', or empty for auto-detection based on buildkit address")
->>>>>>> 8dc0e189
 
 	if err := patchCmd.MarkFlagRequired("image"); err != nil {
 		panic(err)
