--- conflicted
+++ resolved
@@ -10,11 +10,8 @@
 	"github.com/project-copacetic/copacetic/pkg/buildkit"
 	"github.com/project-copacetic/copacetic/pkg/dryrun"
 	"github.com/project-copacetic/copacetic/pkg/types"
-<<<<<<< HEAD
 	log "github.com/sirupsen/logrus"
-=======
 	"github.com/project-copacetic/copacetic/pkg/utils"
->>>>>>> a28f98b2
 	"github.com/spf13/cobra"
 
 	// Register connection helpers for buildkit.
@@ -27,24 +24,6 @@
 )
 
 type patchArgs struct {
-<<<<<<< HEAD
-	appImage      string
-	report        string
-	patchedTag    string
-	suffix        string
-	workingFolder string
-	timeout       time.Duration
-	scanner       string
-	ignoreError   bool
-	format        string
-	output        string
-	bkOpts        buildkit.Opts
-	push          bool
-	platform      []string
-	loader        string
-	progress      string
-	dryRun        bool
-=======
 	appImage          string
 	report            string
 	patchedTag        string
@@ -62,7 +41,7 @@
 	pkgTypes          string
 	libraryPatchLevel string
 	progress          string
->>>>>>> a28f98b2
+  dryRun            bool
 }
 
 func NewPatchCmd() *cobra.Command {
@@ -78,32 +57,6 @@
 			}
 
 			opts := &types.Options{
-<<<<<<< HEAD
-				Image:         ua.appImage,
-				Report:        ua.report,
-				PatchedTag:    ua.patchedTag,
-				Suffix:        ua.suffix,
-				WorkingFolder: ua.workingFolder,
-				Timeout:       ua.timeout,
-				Scanner:       ua.scanner,
-				IgnoreError:   ua.ignoreError,
-				Format:        ua.format,
-				Output:        ua.output,
-				BkAddr:        ua.bkOpts.Addr,
-				BkCACertPath:  ua.bkOpts.CACertPath,
-				BkCertPath:    ua.bkOpts.CertPath,
-				BkKeyPath:     ua.bkOpts.KeyPath,
-				Push:          ua.push,
-				Platforms:     ua.platform,
-				Progress:      progressui.DisplayMode(ua.progress),
-				Loader:        ua.loader,
-				DryRun:        ua.dryRun,
-			}
-
-			if opts.DryRun {
-				log.Info("Executing in dry-run mode...")
-				return dryrun.Execute(context.Background(), opts)
-=======
 				Image:             ua.appImage,
 				Report:            ua.report,
 				PatchedTag:        ua.patchedTag,
@@ -124,7 +77,12 @@
 				PkgTypes:          ua.pkgTypes,
 				LibraryPatchLevel: ua.libraryPatchLevel,
 				Progress:          progressui.DisplayMode(ua.progress),
->>>>>>> a28f98b2
+        DryRun:            ua.dryRun,
+			}
+
+			if opts.DryRun {
+				log.Info("Executing in dry-run mode...")
+				return dryrun.Execute(context.Background(), opts)
 			}
 			return Patch(context.Background(), opts)
 		},
