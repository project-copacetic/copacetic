--- conflicted
+++ resolved
@@ -32,11 +32,8 @@
 	push          bool
 	platform      []string
 	loader        string
-<<<<<<< HEAD
 	ociDir        string
-=======
 	progress      string
->>>>>>> bd2116c6
 }
 
 func NewPatchCmd() *cobra.Command {
@@ -63,13 +60,9 @@
 				BkKeyPath:     ua.bkOpts.KeyPath,
 				Push:          ua.push,
 				Platforms:     ua.platform,
-<<<<<<< HEAD
 				Loader:        ua.loader,
 				OCIDir:        ua.ociDir,
-=======
 				Progress:      progressui.DisplayMode(ua.progress),
-				Loader:        ua.loader,
->>>>>>> bd2116c6
 			}
 			return Patch(context.Background(), opts)
 		},
