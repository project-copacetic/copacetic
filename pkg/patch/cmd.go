package patch

import (
	"context"
	"time"

	"github.com/project-copacetic/copacetic/pkg/buildkit"
	"github.com/project-copacetic/copacetic/pkg/types"
	"github.com/spf13/cobra"

	// Register connection helpers for buildkit.
	_ "github.com/moby/buildkit/client/connhelper/dockercontainer"
	_ "github.com/moby/buildkit/client/connhelper/kubepod"
	_ "github.com/moby/buildkit/client/connhelper/nerdctlcontainer"
	_ "github.com/moby/buildkit/client/connhelper/podmancontainer"
	_ "github.com/moby/buildkit/client/connhelper/ssh"
)

type patchArgs struct {
	appImage      string
	report        string
	patchedTag    string
	suffix        string
	workingFolder string
	timeout       time.Duration
	scanner       string
	ignoreError   bool
	format        string
	output        string
	bkOpts        buildkit.Opts
	push          bool
	platform      []string
	loader        string
	progress      string
}

func NewPatchCmd() *cobra.Command {
	ua := patchArgs{}
	patchCmd := &cobra.Command{
		Use:     "patch",
		Short:   "Patch container images with upgrade packages specified by a vulnerability report",
		Example: "copa patch -i images/python:3.7-alpine -r trivy.json -t 3.7-alpine-patched",
		RunE: func(_ *cobra.Command, _ []string) error {
			opts := &types.Options{
				Image:         ua.appImage,
				Report:        ua.report,
				PatchedTag:    ua.patchedTag,
				Suffix:        ua.suffix,
				WorkingFolder: ua.workingFolder,
				Timeout:       ua.timeout,
				Scanner:       ua.scanner,
				IgnoreError:   ua.ignoreError,
				Format:        ua.format,
				Output:        ua.output,
				BkAddr:        ua.bkOpts.Addr,
				BkCACertPath:  ua.bkOpts.CACertPath,
				BkCertPath:    ua.bkOpts.CertPath,
				BkKeyPath:     ua.bkOpts.KeyPath,
				Push:          ua.push,
				Platforms:     ua.platform,
				Loader:        ua.loader,
			}
<<<<<<< HEAD
			return Patch(context.Background(),
				ua.timeout,
				ua.appImage,
				ua.reportFile,
				ua.patchedTag,
				ua.suffix,
				ua.workingFolder,
				ua.scanner,
				ua.format,
				ua.output,
				ua.loader,
				ua.ignoreError,
				ua.push,
				ua.platform,
				ua.progress,
				bkopts)
=======
			return Patch(context.Background(), opts)
>>>>>>> e5d27481
		},
	}
	flags := patchCmd.Flags()
	flags.StringVarP(&ua.appImage, "image", "i", "", "Application image name and tag to patch")
	flags.StringVarP(&ua.report, "report", "r", "", "Vulnerability report file or directory path")
	flags.StringVarP(&ua.patchedTag, "tag", "t", "", "Tag for the patched image")
	flags.StringVarP(&ua.suffix, "tag-suffix", "", "patched", "Suffix for the patched image (if no explicit --tag provided)")
	flags.StringVarP(&ua.workingFolder, "working-folder", "w", "", "Working folder, defaults to system temp folder")
	flags.StringVarP(&ua.bkOpts.Addr, "addr", "a", "", "Address of buildkitd service, defaults to local docker daemon with fallback to "+buildkit.DefaultAddr)
	flags.StringVarP(&ua.bkOpts.CACertPath, "cacert", "", "", "Absolute path to buildkitd CA certificate")
	flags.StringVarP(&ua.bkOpts.CertPath, "cert", "", "", "Absolute path to buildkit client certificate")
	flags.StringVarP(&ua.bkOpts.KeyPath, "key", "", "", "Absolute path to buildkit client key")
	flags.DurationVar(&ua.timeout, "timeout", 5*time.Minute, "Timeout for the operation, defaults to '5m'")
	flags.StringVarP(&ua.scanner, "scanner", "s", "trivy", "Scanner used to generate the report, defaults to 'trivy'")
	flags.BoolVar(&ua.ignoreError, "ignore-errors", false, "Ignore errors and continue patching (for single-platform: continue with other packages; for multi-platform: continue with other platforms)")
	flags.StringVarP(&ua.format, "format", "f", "openvex", "Output format, defaults to 'openvex'")
	flags.StringVarP(&ua.output, "output", "o", "", "Output file path")
	flags.BoolVarP(&ua.push, "push", "p", false, "Push patched image to destination registry")
	flags.StringSliceVar(&ua.platform, "platform", nil,
		"Target platform(s) for multi-arch images when no report directory is provided (e.g., linux/amd64,linux/arm64). "+
			"Valid platforms: linux/amd64, linux/arm64, linux/riscv64, linux/ppc64le, linux/s390x, linux/386, linux/arm/v7, linux/arm/v6. "+
			"If platform flag is used, only specified platforms are patched and the rest are preserved. If not specified, all platforms present in the image are patched.")
	flags.StringVarP(&ua.loader, "loader", "l", "", "Loader to use for loading images. Options: 'docker', 'podman', or empty for auto-detection based on buildkit address")
	flags.StringVar(&ua.progress, "progress", "auto", "Set type of buildkit output within Copa (auto, plain, tty, quiet or rawjson). Set to quiet to disable animations.")

	if err := patchCmd.MarkFlagRequired("image"); err != nil {
		panic(err)
	}

	return patchCmd
}<|MERGE_RESOLUTION|>--- conflicted
+++ resolved
@@ -58,28 +58,10 @@
 				BkKeyPath:     ua.bkOpts.KeyPath,
 				Push:          ua.push,
 				Platforms:     ua.platform,
+        Progress:      ua.progress,
 				Loader:        ua.loader,
 			}
-<<<<<<< HEAD
-			return Patch(context.Background(),
-				ua.timeout,
-				ua.appImage,
-				ua.reportFile,
-				ua.patchedTag,
-				ua.suffix,
-				ua.workingFolder,
-				ua.scanner,
-				ua.format,
-				ua.output,
-				ua.loader,
-				ua.ignoreError,
-				ua.push,
-				ua.platform,
-				ua.progress,
-				bkopts)
-=======
 			return Patch(context.Background(), opts)
->>>>>>> e5d27481
 		},
 	}
 	flags := patchCmd.Flags()
