package patch

import (
	"context"
	"fmt"
	"os"
	"strings"
	"time"

	"github.com/project-copacetic/copacetic/pkg/buildkit"
	"github.com/project-copacetic/copacetic/pkg/types"
	"github.com/project-copacetic/copacetic/pkg/utils"
	"github.com/spf13/cobra"

	// Register connection helpers for buildkit.
	_ "github.com/moby/buildkit/client/connhelper/dockercontainer"
	_ "github.com/moby/buildkit/client/connhelper/kubepod"
	_ "github.com/moby/buildkit/client/connhelper/nerdctlcontainer"
	_ "github.com/moby/buildkit/client/connhelper/podmancontainer"
	_ "github.com/moby/buildkit/client/connhelper/ssh"
	"github.com/moby/buildkit/util/progress/progressui"
)

type patchArgs struct {
<<<<<<< HEAD
	appImage      string
	report        string
	patchedTag    string
	suffix        string
	workingFolder string
	timeout       time.Duration
	scanner       string
	ignoreError   bool
	format        string
	output        string
	bkOpts        buildkit.Opts
	push          bool
	platform      []string
	loader        string
	eolAPIBaseURL string
	exitOnEOL     bool
=======
	appImage          string
	report            string
	patchedTag        string
	suffix            string
	workingFolder     string
	timeout           time.Duration
	scanner           string
	ignoreError       bool
	format            string
	output            string
	bkOpts            buildkit.Opts
	push              bool
	platform          []string
	loader            string
	pkgTypes          string
	libraryPatchLevel string
	progress          string
>>>>>>> a28f98b2
}

func NewPatchCmd() *cobra.Command {
	ua := patchArgs{}
	patchCmd := &cobra.Command{
		Use:     "patch",
		Short:   "Patch container images with upgrade packages specified by a vulnerability report",
		Example: "copa patch -i images/python:3.7-alpine -r trivy.json -t 3.7-alpine-patched",
		RunE: func(_ *cobra.Command, _ []string) error {
			// Validate library patch level
			if err := validateLibraryPatchLevel(ua.libraryPatchLevel, ua.pkgTypes); err != nil {
				return err
			}

			opts := &types.Options{
<<<<<<< HEAD
				Image:         ua.appImage,
				Report:        ua.report,
				PatchedTag:    ua.patchedTag,
				Suffix:        ua.suffix,
				WorkingFolder: ua.workingFolder,
				Timeout:       ua.timeout,
				Scanner:       ua.scanner,
				IgnoreError:   ua.ignoreError,
				Format:        ua.format,
				Output:        ua.output,
				BkAddr:        ua.bkOpts.Addr,
				BkCACertPath:  ua.bkOpts.CACertPath,
				BkCertPath:    ua.bkOpts.CertPath,
				BkKeyPath:     ua.bkOpts.KeyPath,
				Push:          ua.push,
				Platforms:     ua.platform,
				Loader:        ua.loader,
				EOLAPIBaseURL: ua.eolAPIBaseURL,
				ExitOnEOL:     ua.exitOnEOL,
=======
				Image:             ua.appImage,
				Report:            ua.report,
				PatchedTag:        ua.patchedTag,
				Suffix:            ua.suffix,
				WorkingFolder:     ua.workingFolder,
				Timeout:           ua.timeout,
				Scanner:           ua.scanner,
				IgnoreError:       ua.ignoreError,
				Format:            ua.format,
				Output:            ua.output,
				BkAddr:            ua.bkOpts.Addr,
				BkCACertPath:      ua.bkOpts.CACertPath,
				BkCertPath:        ua.bkOpts.CertPath,
				BkKeyPath:         ua.bkOpts.KeyPath,
				Push:              ua.push,
				Platforms:         ua.platform,
				Loader:            ua.loader,
				PkgTypes:          ua.pkgTypes,
				LibraryPatchLevel: ua.libraryPatchLevel,
				Progress:          progressui.DisplayMode(ua.progress),
>>>>>>> a28f98b2
			}
			return Patch(context.Background(), opts)
		},
	}
	flags := patchCmd.Flags()
	flags.StringVarP(&ua.appImage, "image", "i", "", "Application image name and tag to patch")
	flags.StringVarP(&ua.report, "report", "r", "", "Vulnerability report file or directory path")
	flags.StringVarP(&ua.patchedTag, "tag", "t", "", "Tag for the patched image")
	flags.StringVarP(&ua.suffix, "tag-suffix", "", "patched",
		"Suffix for the patched image (if no explicit --tag provided)")
	flags.StringVarP(&ua.workingFolder, "working-folder", "w", "", "Working folder, defaults to system temp folder")
	flags.StringVarP(&ua.bkOpts.Addr, "addr", "a", "",
		"Address of buildkitd service, defaults to local docker daemon with fallback to "+buildkit.DefaultAddr)
	flags.StringVarP(&ua.bkOpts.CACertPath, "cacert", "", "", "Absolute path to buildkitd CA certificate")
	flags.StringVarP(&ua.bkOpts.CertPath, "cert", "", "", "Absolute path to buildkit client certificate")
	flags.StringVarP(&ua.bkOpts.KeyPath, "key", "", "", "Absolute path to buildkit client key")
	flags.DurationVar(&ua.timeout, "timeout", 5*time.Minute, "Timeout for the operation, defaults to '5m'")
	flags.StringVarP(&ua.scanner, "scanner", "s", "trivy", "Scanner used to generate the report, defaults to 'trivy'")
	flags.BoolVar(&ua.ignoreError, "ignore-errors", false, "Ignore errors and continue patching (for single-platform: continue with other packages; for multi-platform: continue with other platforms)")
	flags.StringVarP(&ua.format, "format", "f", "openvex", "Output format, defaults to 'openvex'")
	flags.StringVarP(&ua.output, "output", "o", "", "Output file path")
	flags.BoolVarP(&ua.push, "push", "p", false, "Push patched image to destination registry")
	flags.StringSliceVar(&ua.platform, "platform", nil,
		"Target platform(s) for multi-arch images when no report directory is provided (e.g., linux/amd64,linux/arm64). "+
			"Valid platforms: linux/amd64, linux/arm64, linux/riscv64, linux/ppc64le, linux/s390x, linux/386, linux/arm/v7, linux/arm/v6. "+
			"If platform flag is used, only specified platforms are patched and the rest are preserved. If not specified, all platforms present in the image are patched.")
	flags.StringVarP(&ua.loader, "loader", "l", "", "Loader to use for loading images. Options: 'docker', 'podman', or empty for auto-detection based on buildkit address")
<<<<<<< HEAD
	flags.StringVar(&ua.eolAPIBaseURL, "eol-api-url", "", "EOL API base URL, defaults to 'https://endoflife.date/api/v1/products'")
	flags.BoolVar(&ua.exitOnEOL, "exit-on-eol", false, "Exit with error when EOL (End of Life) operating system is detected")
=======
	flags.StringVar(&ua.progress, "progress", "auto", "Set the buildkit display mode (auto, plain, tty, quiet or rawjson). Set to quiet to discard all output.")

	// Experimental flags - only available when COPA_EXPERIMENTAL=1
	if os.Getenv("COPA_EXPERIMENTAL") == "1" {
		flags.StringVar(&ua.pkgTypes, "pkg-types", utils.PkgTypeOS,
			"[EXPERIMENTAL] Package types to patch, comma-separated list of 'os' and 'library'. "+
				"Defaults to 'os' for OS vulnerabilities only")
		flags.StringVar(&ua.libraryPatchLevel, "library-patch-level", utils.PatchTypePatch,
			"[EXPERIMENTAL] Library patch level preference: 'patch', 'minor', or 'major'. "+
				"Only applicable when 'library' is included in --pkg-types. Defaults to 'patch'")
	} else {
		// Set default values when experimental flags are not enabled
		ua.pkgTypes = utils.PkgTypeOS
		ua.libraryPatchLevel = utils.PatchTypePatch
	}
>>>>>>> a28f98b2

	if err := patchCmd.MarkFlagRequired("image"); err != nil {
		panic(err)
	}

	return patchCmd
}

// validateLibraryPatchLevel validates the library patch level flag and its usage.
func validateLibraryPatchLevel(libraryPatchLevel, pkgTypes string) error {
	// Valid library patch levels
	validLevels := map[string]bool{
		utils.PatchTypePatch: true,
		utils.PatchTypeMinor: true,
		utils.PatchTypeMajor: true,
	}

	// Check if the provided level is valid
	if !validLevels[libraryPatchLevel] {
		return fmt.Errorf("invalid library patch level '%s': must be one of 'patch', 'minor', or 'major'", libraryPatchLevel)
	}

	// If library patch level is specified and not the default, ensure library is in pkg-types
	if libraryPatchLevel != utils.PatchTypePatch && !strings.Contains(pkgTypes, utils.PkgTypeLibrary) {
		return fmt.Errorf("--library-patch-level can only be used when 'library' is included in --pkg-types")
	}

	return nil
}<|MERGE_RESOLUTION|>--- conflicted
+++ resolved
@@ -22,24 +22,6 @@
 )
 
 type patchArgs struct {
-<<<<<<< HEAD
-	appImage      string
-	report        string
-	patchedTag    string
-	suffix        string
-	workingFolder string
-	timeout       time.Duration
-	scanner       string
-	ignoreError   bool
-	format        string
-	output        string
-	bkOpts        buildkit.Opts
-	push          bool
-	platform      []string
-	loader        string
-	eolAPIBaseURL string
-	exitOnEOL     bool
-=======
 	appImage          string
 	report            string
 	patchedTag        string
@@ -57,7 +39,8 @@
 	pkgTypes          string
 	libraryPatchLevel string
 	progress          string
->>>>>>> a28f98b2
+	eolAPIBaseURL     string
+	exitOnEOL         bool
 }
 
 func NewPatchCmd() *cobra.Command {
@@ -73,27 +56,6 @@
 			}
 
 			opts := &types.Options{
-<<<<<<< HEAD
-				Image:         ua.appImage,
-				Report:        ua.report,
-				PatchedTag:    ua.patchedTag,
-				Suffix:        ua.suffix,
-				WorkingFolder: ua.workingFolder,
-				Timeout:       ua.timeout,
-				Scanner:       ua.scanner,
-				IgnoreError:   ua.ignoreError,
-				Format:        ua.format,
-				Output:        ua.output,
-				BkAddr:        ua.bkOpts.Addr,
-				BkCACertPath:  ua.bkOpts.CACertPath,
-				BkCertPath:    ua.bkOpts.CertPath,
-				BkKeyPath:     ua.bkOpts.KeyPath,
-				Push:          ua.push,
-				Platforms:     ua.platform,
-				Loader:        ua.loader,
-				EOLAPIBaseURL: ua.eolAPIBaseURL,
-				ExitOnEOL:     ua.exitOnEOL,
-=======
 				Image:             ua.appImage,
 				Report:            ua.report,
 				PatchedTag:        ua.patchedTag,
@@ -114,7 +76,8 @@
 				PkgTypes:          ua.pkgTypes,
 				LibraryPatchLevel: ua.libraryPatchLevel,
 				Progress:          progressui.DisplayMode(ua.progress),
->>>>>>> a28f98b2
+				EOLAPIBaseURL:     ua.eolAPIBaseURL,
+				ExitOnEOL:         ua.exitOnEOL,
 			}
 			return Patch(context.Background(), opts)
 		},
@@ -142,10 +105,8 @@
 			"Valid platforms: linux/amd64, linux/arm64, linux/riscv64, linux/ppc64le, linux/s390x, linux/386, linux/arm/v7, linux/arm/v6. "+
 			"If platform flag is used, only specified platforms are patched and the rest are preserved. If not specified, all platforms present in the image are patched.")
 	flags.StringVarP(&ua.loader, "loader", "l", "", "Loader to use for loading images. Options: 'docker', 'podman', or empty for auto-detection based on buildkit address")
-<<<<<<< HEAD
 	flags.StringVar(&ua.eolAPIBaseURL, "eol-api-url", "", "EOL API base URL, defaults to 'https://endoflife.date/api/v1/products'")
 	flags.BoolVar(&ua.exitOnEOL, "exit-on-eol", false, "Exit with error when EOL (End of Life) operating system is detected")
-=======
 	flags.StringVar(&ua.progress, "progress", "auto", "Set the buildkit display mode (auto, plain, tty, quiet or rawjson). Set to quiet to discard all output.")
 
 	// Experimental flags - only available when COPA_EXPERIMENTAL=1
@@ -161,7 +122,6 @@
 		ua.pkgTypes = utils.PkgTypeOS
 		ua.libraryPatchLevel = utils.PatchTypePatch
 	}
->>>>>>> a28f98b2
 
 	if err := patchCmd.MarkFlagRequired("image"); err != nil {
 		panic(err)
