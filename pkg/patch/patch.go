package patch

import (
	"bytes"
	"context"
	"encoding/json"
	"errors"
	"fmt"
	"io"
	"net/url"
	"os"
	"runtime"
	"strings"
	"sync"
	"text/tabwriter"
	"time"

	"github.com/containerd/platforms"
	"github.com/docker/buildx/build"
	"github.com/docker/cli/cli/config"
	log "github.com/sirupsen/logrus"
	"golang.org/x/exp/slices"
	"golang.org/x/sync/errgroup"

	"github.com/distribution/reference"
	"github.com/docker/buildx/util/imagetools"
	"github.com/google/go-containerregistry/pkg/name"
	"github.com/google/go-containerregistry/pkg/v1/remote"
	"github.com/moby/buildkit/client"
	"github.com/moby/buildkit/client/llb"
	"github.com/moby/buildkit/exporter/containerimage/exptypes"
	gwclient "github.com/moby/buildkit/frontend/gateway/client"
	"github.com/moby/buildkit/session"
	"github.com/moby/buildkit/session/auth/authprovider"
	"github.com/moby/buildkit/util/progress/progressui"
	"github.com/opencontainers/go-digest"
	ispec "github.com/opencontainers/image-spec/specs-go/v1"
	"github.com/project-copacetic/copacetic/pkg/buildkit"
	"github.com/project-copacetic/copacetic/pkg/imageloader"
	"github.com/project-copacetic/copacetic/pkg/pkgmgr"
	"github.com/project-copacetic/copacetic/pkg/report"
	"github.com/project-copacetic/copacetic/pkg/types"
	"github.com/project-copacetic/copacetic/pkg/types/unversioned"
	"github.com/project-copacetic/copacetic/pkg/utils"
	"github.com/project-copacetic/copacetic/pkg/vex"
	"github.com/quay/claircore/osrelease"
)

const (
	copaProduct     = "copa"
	defaultRegistry = "docker.io"
	defaultTag      = "latest"
	LINUX           = "linux"
	ARM64           = "arm64"
)

// for testing.
var (
	bkNewClient = buildkit.NewClient
)

// detectLoaderFromBuildkitAddr attempts to determine the appropriate loader.
// based on the buildkit connection address scheme.
func detectLoaderFromBuildkitAddr(addr string) string {
	if addr == "" {
		return ""
	}

	u, err := url.Parse(addr)
	if err != nil {
		log.Debugf("Failed to parse buildkit address %q: %v", addr, err)
		return ""
	}

	switch u.Scheme {
	case "podman-container":
		return imageloader.Podman
	case "docker-container", "docker", "buildx":
		return imageloader.Docker
	default:
		// Unknown scheme, let imageloader auto-detect
		return ""
	}
}

// archTag returns "patched-arm64" or "patched-arm-v7" etc.
func archTag(base, arch, variant string) string {
	if variant != "" {
		return fmt.Sprintf("%s-%s-%s", base, arch, variant)
	}
	return fmt.Sprintf("%s-%s", base, arch)
}

// createMultiPlatformManifest assembles a multi-platform manifest list and pushes it
// via Buildx's imagetools helper (equivalent to
// `docker buildx imagetools create --tag … img@sha256:d1 img@sha256:d2 …`).
func createMultiPlatformManifest(
	ctx context.Context,
	imageName reference.NamedTagged,
	items []types.PatchResult,
) error {
	resolver := imagetools.New(imagetools.Opt{
		Auth: config.LoadDefaultConfigFile(os.Stderr),
	})

	// Source references (repo@sha256:digest) – one per architecture.
	srcRefs := make([]*imagetools.Source, 0, len(items))
	for _, it := range items {
		if it.PatchedDesc == nil {
			return fmt.Errorf("patched descriptor is nil for %s", it.OriginalRef.String())
		}
		srcRefs = append(srcRefs, &imagetools.Source{
			Ref:  it.PatchedRef,
			Desc: *it.PatchedDesc,
		})
	}

	idxBytes, desc, err := resolver.Combine(ctx, srcRefs, map[exptypes.AnnotationKey]string{}, false)
	if err != nil {
		return fmt.Errorf("failed to combine sources into manifest list: %w", err)
	}

	err = resolver.Push(ctx, imageName, desc, idxBytes)
	if err != nil {
		return fmt.Errorf("failed to push multi-platform manifest list: %w", err)
	}

	return nil
}

func normalizeConfigForPlatform(j []byte, p *types.PatchPlatform) ([]byte, error) {
	if p == nil {
		return j, fmt.Errorf("platform is nil")
	}

	var m map[string]any
	if err := json.Unmarshal(j, &m); err != nil {
		return nil, err
	}

	m["architecture"] = p.Architecture
	if p.Variant != "" {
		m["variant"] = p.Variant
	} else {
		delete(m, "variant")
	}
	m["os"] = p.OS

	return json.Marshal(m)
}

// Patch command applies package updates to an OCI image given a vulnerability report.
func Patch(
	ctx context.Context, timeout time.Duration,
	image, reportPath, patchedTag, suffix, workingFolder, scanner, format, output, loader string,
	ignoreError, push bool,
	bkOpts buildkit.Opts,
) error {
	timeoutCtx, cancel := context.WithTimeout(ctx, timeout)
	defer cancel()

	ch := make(chan error)
	go func() {
		ch <- patchWithContext(timeoutCtx, ch, image, reportPath, patchedTag, suffix, workingFolder, scanner, format, output, loader, ignoreError, push, bkOpts)
	}()

	select {
	case err := <-ch:
		return err
	case <-timeoutCtx.Done():
		// add a grace period for long running deferred cleanup functions to complete
		<-time.After(1 * time.Second)

		err := fmt.Errorf("patch exceeded timeout %v", timeout)
		log.Error(err)
		return err
	}
}

func removeIfNotDebug(workingFolder string) {
	if log.GetLevel() >= log.DebugLevel {
		// Keep the intermediate outputs for outputs solved to working folder if debugging
		log.Warnf("--debug specified, working folder at %s needs to be manually cleaned up", workingFolder)
	} else {
		os.RemoveAll(workingFolder)
	}
}

func patchWithContext(
	ctx context.Context,
	ch chan error,
	image, reportPath, patchedTag, suffix, workingFolder, scanner, format, output, loader string,
	ignoreError, push bool,
	bkOpts buildkit.Opts,
) error {
	// Handle empty report path - single-arch patching without report
	if reportPath == "" {
		platform := types.PatchPlatform{
			Platform: platforms.Normalize(platforms.DefaultSpec()),
		}
		if platform.OS != LINUX {
			platform.OS = LINUX
		}
		result, err := patchSingleArchImage(ctx, ch, image, reportPath, patchedTag, suffix, workingFolder, scanner, format, output, loader, platform, ignoreError, push, bkOpts, false)
		if err == nil && result != nil && result.PatchedRef != nil {
			log.Infof("Patched image (%s): %s\n", platform.OS+"/"+platform.Architecture, result.PatchedRef)
		}
		return err
	}

	// Check if reportPath exists
	if _, err := os.Stat(reportPath); os.IsNotExist(err) {
		return fmt.Errorf("report path %s does not exist", reportPath)
	}

	// Get file info to determine if it's a file or directory
	f, err := os.Stat(reportPath)
	if err != nil {
		return fmt.Errorf("failed to stat report path %s: %w", reportPath, err)
	}

	if f.IsDir() {
		// Handle directory - multi-platform patching
		log.Debugf("Using report directory: %s", reportPath)
		return patchMultiPlatformImage(ctx, ch, image, reportPath, patchedTag, suffix, workingFolder, scanner, format, output, loader, ignoreError, push, bkOpts)
	}
	// Handle file - single-arch patching
	log.Debugf("Using report file: %s", reportPath)
	platform := types.PatchPlatform{
		Platform: platforms.Normalize(platforms.DefaultSpec()),
	}
	if platform.OS != LINUX {
		platform.OS = LINUX
	}
	result, err := patchSingleArchImage(ctx, ch, image, reportPath, patchedTag, suffix, workingFolder, scanner, format, output, loader, platform, ignoreError, push, bkOpts, false)
	if err == nil && result != nil {
		log.Infof("Patched image (%s): %s\n", platform.OS+"/"+platform.Architecture, result.PatchedRef.String())
	}
	return err
}

func patchSingleArchImage(
	ctx context.Context,
	ch chan error,
	image, reportFile, patchedTag, suffix, workingFolder, scanner, format, output, loader string,
	//nolint:gocritic
	targetPlatform types.PatchPlatform,
	ignoreError, push bool,
	bkOpts buildkit.Opts,
	multiPlatform bool,
) (*types.PatchResult, error) {
	if reportFile == "" && output != "" {
		log.Warn("No vulnerability report was provided, so no VEX output will be generated.")
	}

	// if the target platform is different from the host platform, we need to check if emulation is enabled
	// only need to do this check if were patching a multi-platform image
	if multiPlatform {
		hostPlatform := platforms.Normalize(platforms.DefaultSpec())
		if hostPlatform.OS != LINUX {
			hostPlatform.OS = LINUX
		}
		platformsEqual := hostPlatform.OS == targetPlatform.OS &&
			hostPlatform.Architecture == targetPlatform.Architecture
		if platformsEqual {
			log.Debugf("Host platform %+v matches target platform %+v", hostPlatform, targetPlatform)
		} else {
			log.Debugf("Host platform %+v does not match target platform %+v", hostPlatform, targetPlatform)
			// check if emulation is enabled

			if emulationEnabled := buildkit.QemuAvailable(&targetPlatform); !emulationEnabled {
				return nil, fmt.Errorf("emulation is not enabled for platform %s", targetPlatform.OS+"/"+targetPlatform.Architecture)
			}
			log.Debugf("Emulation is enabled for platform %+v", targetPlatform)
		}
	}

	// parse the image reference
	imageName, err := reference.ParseNormalizedNamed(image)
	if err != nil {
		return nil, fmt.Errorf("failed to parse reference: %w", err)
	}

	// resolve final patched tag
	patchedTag, err = resolvePatchedTag(imageName, patchedTag, suffix)
	if err != nil {
		return nil, err
	}
	if multiPlatform {
		patchedTag = archTag(patchedTag, targetPlatform.Architecture, targetPlatform.Variant)
	}
	patchedImageName := fmt.Sprintf("%s:%s", imageName.Name(), patchedTag)
	log.Infof("Patched image name: %s", patchedImageName)

	// Ensure working folder exists for call to InstallUpdates
	if workingFolder == "" {
		var err error
		workingFolder, err = os.MkdirTemp("", "copa-*")
		if err != nil {
			return nil, err
		}
		defer removeIfNotDebug(workingFolder)
		if err = os.Chmod(workingFolder, 0o744); err != nil {
			return nil, err
		}
	} else {
		if isNew, err := utils.EnsurePath(workingFolder, 0o744); err != nil {
			log.Errorf("failed to create workingFolder %s", workingFolder)
			return nil, err
		} else if isNew {
			defer removeIfNotDebug(workingFolder)
		}
	}

	var updates *unversioned.UpdateManifest
	// Parse report for update packages
	if reportFile != "" {
		updates, err = report.TryParseScanReport(reportFile, scanner)
		if err != nil {
			return nil, err
		}
		log.Debugf("updates to apply: %v", updates)
	}

	bkClient, err := bkNewClient(ctx, bkOpts)
	if err != nil {
		return nil, err
	}
	defer bkClient.Close()

	var ref string
	if reference.IsNameOnly(imageName) {
		log.Warnf("Image name has no tag or digest, using latest as tag")
		ref = fmt.Sprintf("%s:%s", imageName.Name(), defaultTag)
	} else {
		log.Debugf("Image name has tag or digest, using %s as tag", imageName.String())
		ref = imageName.String()
	}

	// Determine the loader type before starting goroutines
	finalLoaderType := loader
	if finalLoaderType == "" {
		finalLoaderType = detectLoaderFromBuildkitAddr(bkOpts.Addr)
		if finalLoaderType != "" {
			log.Debugf("Auto-detected loader type %q from buildkit address %q", finalLoaderType, bkOpts.Addr)
		}
	}

	// get the original media type of the image to determine if we should export as OCI or Docker
	mt, err := utils.GetMediaType(ref, finalLoaderType)
	shouldExportOCI := err == nil && strings.Contains(mt, "vnd.oci.image")

	switch {
	case shouldExportOCI:
		log.Debug("resolved media type is OCI")

	case err != nil:
		log.Warnf("unable to determine media type, defaulting to docker, err: %v", err)

	default:
		log.Warnf("resolved media type is Docker")
	}

	pipeR, pipeW := io.Pipe()
	dockerConfig := config.LoadDefaultConfigFile(os.Stderr)
	cfg := authprovider.DockerAuthProviderConfig{ConfigFile: dockerConfig}
	attachable := []session.Attachable{authprovider.NewDockerAuthProvider(cfg)}

	// create solve options based on whether were pushing to registry or loading to docker
	solveOpt := client.SolveOpt{
		Frontend: "",         // i.e. we are passing in the llb.Definition directly
		Session:  attachable, // used for authprovider, sshagentprovider and secretprovider
	}

	// determine which attributes to set for the export
	attrs := map[string]string{
		"name": patchedImageName,
	}
	if shouldExportOCI {
		attrs["oci-mediatypes"] = "true"
	}
	if push {
		attrs["push"] = "true"
		solveOpt.Exports = []client.ExportEntry{
			{
				Type:  client.ExporterImage,
				Attrs: attrs,
			},
		}
	} else {
		solveOpt.Exports = []client.ExportEntry{
			{
				Type:  client.ExporterDocker,
				Attrs: attrs,
				Output: func(_ map[string]string) (io.WriteCloser, error) {
					return pipeW, nil
				},
			},
		}
	}
	solveOpt.SourcePolicy, err = build.ReadSourcePolicy()
	if err != nil {
		return nil, err
	}

	if solveOpt.SourcePolicy != nil {
		switch {
		case strings.Contains(solveOpt.SourcePolicy.Rules[0].Updates.Identifier, "redhat"):
			err = errors.New("RedHat is not supported via source policies due to BusyBox not being in the RHEL repos\n" +
				"Please use a different RPM-based image")
			return nil, err

		case strings.Contains(solveOpt.SourcePolicy.Rules[0].Updates.Identifier, "rockylinux"):
			err = errors.New("RockyLinux is not supported via source policies due to BusyBox not being in the RockyLinux repos\n" +
				"Please use a different RPM-based image")
			return nil, err

		case strings.Contains(solveOpt.SourcePolicy.Rules[0].Updates.Identifier, "alma"):
			err = errors.New("AlmaLinux is not supported via source policies due to BusyBox not being in the AlmaLinux repos\n" +
				"Please use a different RPM-based image")
			return nil, err
		}
	}

	// Create a channel to receive the patched image digest
	buildChannel := make(chan *client.SolveStatus)
	eg, ctx := errgroup.WithContext(ctx)
	eg.Go(func() error {
		var pkgType string
		var validatedManifest *unversioned.UpdateManifest
		if updates != nil {
			// create a new manifest with the successfully patched packages
			validatedManifest = &unversioned.UpdateManifest{
				Metadata: unversioned.Metadata{
					OS: unversioned.OS{
						Type:    updates.Metadata.OS.Type,
						Version: updates.Metadata.OS.Version,
					},
					Config: unversioned.Config{
						Arch: updates.Metadata.Config.Arch,
					},
				},
				Updates: []unversioned.UpdatePackage{},
			}
		}

		solveResponse, err := bkClient.Build(ctx, solveOpt, copaProduct, func(ctx context.Context, c gwclient.Client) (*gwclient.Result, error) {
			// Configure buildctl/client for use by package manager
			config, err := buildkit.InitializeBuildkitConfig(ctx, c, imageName.String())
			if err != nil {
				ch <- err
				return nil, err
			}

			// Create package manager helper
			var manager pkgmgr.PackageManager
			if reportFile == "" {
				// determine OS family
				fileBytes, err := buildkit.ExtractFileFromState(ctx, c, &config.ImageState, "/etc/os-release")
				if err != nil {
					ch <- err
					return nil, fmt.Errorf("unable to extract /etc/os-release file from state %w", err)
				}

				osType, err := getOSType(ctx, fileBytes)
				if err != nil {
					ch <- err
					return nil, err
				}

				osVersion, err := getOSVersion(ctx, fileBytes)
				if err != nil {
					ch <- err
					return nil, err
				}

				isEOL, eolDate, err := utils.CheckEOSL(osType, osVersion)
				if err != nil {
					log.Warnf("Failed to check EOL status for %s %s: %v. Patch attempt will proceed.", osType, osVersion, err)
				} else if isEOL {
					eolMsg := fmt.Sprintf("The operating system %s %s appears to be End-Of-Support-Life.", osType, osVersion)
					if eolDate != "Unknown" && eolDate != "Not in EOL DB" && eolDate != "Normalization Failed" && eolDate != "API Rate Limited" {
						eolMsg += fmt.Sprintf(" (EOL date: %s)", eolDate)
					}
					eolMsg += " Patching may fail, be incomplete, or use archived repositories. Consider upgrading the base image."
					log.Warn(eolMsg)
				}

				// get package manager based on os family type
				manager, err = pkgmgr.GetPackageManager(osType, osVersion, config, workingFolder)
				if err != nil {
					ch <- err
					return nil, err
				}
			} else {
				// get package manager based on os family type
				manager, err = pkgmgr.GetPackageManager(updates.Metadata.OS.Type, updates.Metadata.OS.Version, config, workingFolder)
				if err != nil {
					ch <- err
					return nil, err
				}
			}

			// Export the patched image state to Docker
			patchedImageState, errPkgs, err := manager.InstallUpdates(ctx, updates, ignoreError)
			if err != nil {
				ch <- err
				return nil, err
			}

			def, err := patchedImageState.Marshal(ctx, llb.Platform(targetPlatform.Platform))
			if err != nil {
				ch <- err
				return nil, fmt.Errorf("unable to get platform from ImageState %w", err)
			}

			res, err := c.Solve(ctx, gwclient.SolveRequest{
				Definition: def.ToPB(),
				Evaluate:   true,
			})
			if err != nil {
				ch <- err
				return nil, err
			}

			fixed, err := normalizeConfigForPlatform(config.ConfigData, &targetPlatform)
			if err != nil {
				ch <- err
				return nil, err
			}
			res.AddMeta(exptypes.ExporterImageConfigKey, fixed)

			// for the vex document, only include updates that were successfully applied
			pkgType = manager.GetPackageType()
			if validatedManifest != nil {
				for _, update := range updates.Updates {
					if !slices.Contains(errPkgs, update.Name) {
						validatedManifest.Updates = append(validatedManifest.Updates, update)
					}
				}
			}

			return res, nil
		}, buildChannel)

		// Currently can only validate updates if updating via scanner
		var patchedImageDigest string
		if err == nil && solveResponse != nil {
			digest := solveResponse.ExporterResponse[exptypes.ExporterImageDigestKey]
			patchedImageDigest = digest
		}
		if patchedImageDigest != "" && reportFile != "" && validatedManifest != nil {
			nameDigestOrTag := getRepoNameWithDigest(patchedImageName, patchedImageDigest)
			// vex document must contain at least one statement
			if output != "" && len(validatedManifest.Updates) > 0 {
				if err := vex.TryOutputVexDocument(validatedManifest, pkgType, nameDigestOrTag, format, output); err != nil {
					ch <- err
					return err
				}
			}
		}

		return err
	})

	eg.Go(func() error {
		// not using shared context to not disrupt display but let us finish reporting errors
		mode := progressui.AutoMode
		if log.GetLevel() >= log.DebugLevel {
			mode = progressui.PlainMode
		}
		display, err := progressui.NewDisplay(os.Stderr, mode)
		if err != nil {
			return err
		}

		_, err = display.UpdateFrom(ctx, buildChannel)
		return err
	})

	// only load to docker if not pushing
	if !push {
		eg.Go(func() error {
			imgLoader, err := imageloader.New(ctx, imageloader.Config{Loader: finalLoaderType})
			if err != nil {
				err = fmt.Errorf("failed to create loader: %w", err)
				pipeR.CloseWithError(err)
				log.Error(err)
				return err
			}

			if err := imgLoader.Load(ctx, pipeR, patchedImageName); err != nil {
				err = fmt.Errorf("failed to load image: %w", err)
				pipeR.CloseWithError(err)
				log.Error(err)
				return err
			}
			return pipeR.Close()
		})
	} else {
		go func() {
			pipeR.Close()
		}()
	}

	err = eg.Wait()
	if err != nil {
		return nil, err
	}

	// Use the appropriate runtime for image descriptor lookup
	runtime := imageloader.Docker
	if finalLoaderType == imageloader.Podman {
		runtime = imageloader.Podman
	}

	patchedDesc, err := utils.GetImageDescriptor(context.Background(), patchedImageName, runtime)
	if err != nil { // dont necessarily need to fail if we can't get the descriptor
		prettyPlatform := platforms.Format(targetPlatform.Platform)
		log.Warnf("failed to get patched image descriptor for platform '%s':  %v", prettyPlatform, err)
	}

	patchedRef, err := reference.ParseNamed(patchedImageName)
	log.Debugf("Patched image name: %s", patchedImageName)
	if err != nil {
		return nil, fmt.Errorf("failed to parse patched image name %s: %w", patchedImageName, err)
	}

	return &types.PatchResult{
		OriginalRef: imageName,
		PatchedRef:  patchedRef,
		PatchedDesc: patchedDesc,
	}, nil
}

// resolvePatchedTag merges explicit tag & suffix rules, returning the final patched tag.
func resolvePatchedTag(imageRef reference.Named, explicitTag, suffix string) (string, error) {
	// if user explicitly sets a final tag, that wins outright
	if explicitTag != "" {
		return explicitTag, nil
	}

	// parse out any existing tag from the image ref
	var baseTag string
	if tagged, ok := imageRef.(reference.Tagged); ok {
		baseTag = tagged.Tag()
	}

	// if suffix is empty, default to "patched"
	if suffix == "" {
		suffix = "patched"
	}

	// if we have no original baseTag (the user’s image had no tag),
	// then we can’t append a suffix to it
	if baseTag == "" {
		return "", fmt.Errorf("no tag found in image reference %s", imageRef.String())
	}

	// otherwise, combine them
	return fmt.Sprintf("%s-%s", baseTag, suffix), nil
}

func getOSType(ctx context.Context, osreleaseBytes []byte) (string, error) {
	r := bytes.NewReader(osreleaseBytes)
	osData, err := osrelease.Parse(ctx, r)
	if err != nil {
		return "", fmt.Errorf("unable to parse os-release data %w", err)
	}

	osType := strings.ToLower(osData["NAME"])
	switch {
	case strings.Contains(osType, "alpine"):
		return "alpine", nil
	case strings.Contains(osType, "debian"):
		return "debian", nil
	case strings.Contains(osType, "ubuntu"):
		return "ubuntu", nil
	case strings.Contains(osType, "amazon"):
		return "amazon", nil
	case strings.Contains(osType, "centos"):
		return "centos", nil
	case strings.Contains(osType, "mariner"):
		return "cbl-mariner", nil
	case strings.Contains(osType, "azure linux"):
		return "azurelinux", nil
	case strings.Contains(osType, "red hat"):
		return "redhat", nil
	case strings.Contains(osType, "rocky"):
		return "rocky", nil
	case strings.Contains(osType, "oracle"):
		return "oracle", nil
	case strings.Contains(osType, "alma"):
		return "alma", nil
	default:
		log.Error("unsupported osType ", osType)
		return "", errors.ErrUnsupported
	}
}

func getOSVersion(ctx context.Context, osreleaseBytes []byte) (string, error) {
	r := bytes.NewReader(osreleaseBytes)
	osData, err := osrelease.Parse(ctx, r)
	if err != nil {
		return "", fmt.Errorf("unable to parse os-release data %w", err)
	}

	return osData["VERSION_ID"], nil
}

// e.g. "docker.io/library/nginx:1.21.6-patched".
func getRepoNameWithDigest(patchedImageName, imageDigest string) string {
	parts := strings.Split(patchedImageName, "/")
	last := parts[len(parts)-1]
	if idx := strings.IndexRune(last, ':'); idx >= 0 {
		last = last[:idx]
	}
	nameWithDigest := fmt.Sprintf("%s@%s", last, imageDigest)
	return nameWithDigest
}

func patchMultiPlatformImage(
	ctx context.Context,
	ch chan error,
	image, reportDir, patchedTag, suffix, workingFolder, scanner, format, output, loader string,
	ignoreError, push bool,
	bkOpts buildkit.Opts,
) error {
	log.Debugf("Handling platform specific errors with ignore-errors=%t", ignoreError)
	platforms, err := buildkit.DiscoverPlatforms(image, reportDir, scanner)
	if err != nil {
		return err
	}
	if len(platforms) == 0 {
		return fmt.Errorf("no patchable platforms found for image %s", image)
	}

	sem := make(chan struct{}, runtime.NumCPU())
	g, gctx := errgroup.WithContext(ctx)

	var mu sync.Mutex
	patchResults := []types.PatchResult{}

	summaryMap := make(map[string]*types.MultiPlatformSummary)

	for _, p := range platforms {
		// rebind
		p := p //nolint
		platformKey := buildkit.PlatformKey(p.Platform)
		g.Go(func() error {
			select {
			case sem <- struct{}{}:
			case <-gctx.Done():
				return gctx.Err()
			}
			defer func() { <-sem }()

<<<<<<< HEAD
			res, err := patchSingleArchImage(gctx, ch, image, p.ReportFile, patchedTag, suffix, workingFolder, scanner, format, output, loader, p, ignoreError, push, bkOpts, true)
=======
			if p.ReportFile == "" {
				// No report for this platform - preserve original
				log.Infof("No report for platform %s, preserving original in manifest", p.OS+"/"+p.Architecture)

				// Handle Windows platform without push enabled
				if !push && p.OS == "windows" {
					if !ignoreError {
						return errors.New("cannot save Windows platform image without pushing to registry. Use --push flag to save Windows images to a registry or run with --ignore-errors")
					}
					log.Warn("Cannot save Windows platform image without pushing to registry. Use --push flag to save Windows images to a registry.")
				}

				// Get the original platform descriptor from the manifest
				originalDesc, err := getPlatformDescriptorFromManifest(image, &p)
				if err != nil {
					return fmt.Errorf("failed to get original descriptor for platform %s: %w", p.OS+"/"+p.Architecture, err)
				}

				// Parse the original image reference for the result
				originalRef, err := reference.ParseNormalizedNamed(image)
				if err != nil {
					return fmt.Errorf("failed to parse original image reference: %w", err)
				}

				// For platforms without reports, use the original image digest/reference
				result := types.PatchResult{
					OriginalRef: originalRef,
					PatchedRef:  originalRef,
					PatchedDesc: originalDesc,
				}

				mu.Lock()
				patchResults = append(patchResults, result)
				// Add summary entry for unpatched platform
				summaryMap[platformKey] = &types.MultiPlatformSummary{
					Platform: platformKey,
					Status:   "Not Patched",
					Ref:      originalRef.String() + " (original reference)",
					Error:    "",
				}
				mu.Unlock()
				log.Infof("Preserved original image (%s): %s\n", p.OS+"/"+p.Architecture, originalRef.String())
				return nil
			}

			res, err := patchSingleArchImage(gctx, ch, image, p.ReportFile, patchedTag, suffix, workingFolder, scanner, format, output, p, ignoreError, push, bkOpts, true)
>>>>>>> 0f3e14be
			mu.Lock()
			defer mu.Unlock()
			if err != nil {
				status := "Error"
				if ignoreError {
					status = "Ignored"
				}
				summaryMap[platformKey] = &types.MultiPlatformSummary{
					Platform: platformKey,
					Status:   status,
					Ref:      "",
					Error:    err.Error(),
				}
				if !ignoreError {
					return err
				}
				return nil
			} else if res == nil {
				summaryMap[platformKey] = &types.MultiPlatformSummary{
					Platform: platformKey,
					Status:   "Error",
					Ref:      "",
					Error:    "patchSingleArchImage returned nil result",
				}
				return nil
			}

			patchResults = append(patchResults, *res)
			summaryMap[platformKey] = &types.MultiPlatformSummary{
				Platform: platformKey,
				Status:   "Patched",
				Ref:      res.PatchedRef.String(),
				Error:    "",
			}
			log.Infof("Patched image (%s): %s\n", p.OS+"/"+p.Architecture, res.PatchedRef.String())
			return nil
		})
	}

	if err := g.Wait(); err != nil {
		return err
	}

	// resolve image ref
	imageName, err := reference.ParseNormalizedNamed(image)
	if err != nil {
		return fmt.Errorf("failed to parse reference: %w", err)
	}

	resolvedPatchedTag, err := resolvePatchedTag(imageName, patchedTag, suffix)
	if err != nil {
		return err
	}
	patchedImageName, err := reference.WithTag(imageName, resolvedPatchedTag)
	if err != nil {
		return fmt.Errorf("failed to parse patched image name: %w", err)
	}

	if push {
		err = createMultiPlatformManifest(ctx, patchedImageName, patchResults)
		if err != nil {
			return fmt.Errorf("manifest list creation failed: %w", err)
		}
	}

	if !push {
<<<<<<< HEAD
		if len(patchResults) > 0 {
			// Determine which CLI to use based on loader type
			finalLoaderType := loader
			if finalLoaderType == "" {
				finalLoaderType = detectLoaderFromBuildkitAddr(bkOpts.Addr)
			}

			log.Info("To push the individual architecture images, run:")
			for _, result := range patchResults {
				log.Infof("  %s push %s", finalLoaderType, result.PatchedRef.String())
=======
		// Show push commands only for actually patched images (not preserved originals)
		patchedOnlyResults := make([]types.PatchResult, 0)
		for _, result := range patchResults {
			// Only include results where the patched ref differs from original ref
			if result.PatchedRef.String() != result.OriginalRef.String() {
				patchedOnlyResults = append(patchedOnlyResults, result)
			}
		}

		if len(patchedOnlyResults) > 0 {
			log.Info("To push the individual architecture images, run:")
			for _, result := range patchedOnlyResults {
				log.Infof("  docker push %s", result.PatchedRef.String())
>>>>>>> 0f3e14be
			}
			log.Infof("To create and push the multi-platform manifest, run:")

			// Include all platforms (both patched and preserved) in the manifest create command
			refs := make([]string, len(patchResults))
			for i, result := range patchResults {
				if result.PatchedRef.String() != result.OriginalRef.String() {
					// Use the patched reference for actually patched platforms
					refs[i] = result.PatchedRef.String()
				} else {
					// Use the original reference with digest for preserved platforms
					if result.PatchedDesc != nil && result.PatchedDesc.Digest.String() != "" {
						refs[i] = result.OriginalRef.String() + "@" + result.PatchedDesc.Digest.String()
					} else {
						refs[i] = result.OriginalRef.String()
					}
				}
			}
<<<<<<< HEAD
			log.Infof("  %s manifest create %s %s", finalLoaderType, patchedImageName.String(), strings.Join(refs, " "))
			log.Infof("  %s manifest push %s", finalLoaderType, patchedImageName.String())
=======

			log.Infof("  docker buildx imagetools create --tag %s %s", patchedImageName.String(), strings.Join(refs, " "))
>>>>>>> 0f3e14be
		} else {
			return fmt.Errorf("no patched images were created, check the logs for errors")
		}
	}

	var b strings.Builder
	w := tabwriter.NewWriter(&b, 0, 0, 2, ' ', 0)
	fmt.Fprintln(w, "PLATFORM\tSTATUS\tREFERENCE\tERROR")

	for _, p := range platforms {
		platformKey := buildkit.PlatformKey(p.Platform)
		s := summaryMap[platformKey]
		if s != nil {
			ref := s.Ref
			if ref == "" {
				ref = "-"
			}
			fmt.Fprintf(w, "%s\t%s\t%s\t%s\n", s.Platform, s.Status, ref, s.Error)
		}
	}
	w.Flush()
	log.Info("\nMulti-arch patch summary:\n" + b.String())

	return nil
}

// Gets the descriptor for a specific platform from a multi-arch manifest.
func getPlatformDescriptorFromManifest(imageRef string, targetPlatform *types.PatchPlatform) (*ispec.Descriptor, error) {
	ref, err := name.ParseReference(imageRef)
	if err != nil {
		return nil, fmt.Errorf("error parsing reference %q: %w", imageRef, err)
	}

	desc, err := remote.Get(ref)
	if err != nil {
		return nil, fmt.Errorf("error fetching descriptor for %q: %w", imageRef, err)
	}

	if !desc.MediaType.IsIndex() {
		return nil, fmt.Errorf("expected multi-platform image but got single-arch image")
	}

	index, err := desc.ImageIndex()
	if err != nil {
		return nil, fmt.Errorf("error getting image index: %w", err)
	}

	manifest, err := index.IndexManifest()
	if err != nil {
		return nil, fmt.Errorf("error getting manifest: %w", err)
	}

	// Find the descriptor for the target platform
	for i := range manifest.Manifests {
		m := &manifest.Manifests[i]
		if m.Platform == nil {
			continue
		}

		// Normalize the variant comparison - treat missing variant as empty string
		manifestVariant := m.Platform.Variant
		targetVariant := targetPlatform.Variant
		if m.Platform.Architecture == "arm64" && manifestVariant == "v8" {
			manifestVariant = ""
		}
		if targetPlatform.Architecture == "arm64" && targetVariant == "v8" {
			targetVariant = ""
		}

		if m.Platform.OS == targetPlatform.OS &&
			m.Platform.Architecture == targetPlatform.Architecture &&
			manifestVariant == targetVariant &&
			m.Platform.OSVersion == targetPlatform.OSVersion {
			// Convert the descriptor to the expected format
			ociDesc := &ispec.Descriptor{
				MediaType: string(m.MediaType),
				Size:      m.Size,
				Digest:    digest.Digest(m.Digest.String()),
				Platform: &ispec.Platform{
					OS:           m.Platform.OS,
					Architecture: m.Platform.Architecture,
					Variant:      m.Platform.Variant,
					OSVersion:    m.Platform.OSVersion,
					OSFeatures:   m.Platform.OSFeatures,
				},
			}
			return ociDesc, nil
		}
	}

	return nil, fmt.Errorf("platform %s/%s not found in manifest", targetPlatform.OS, targetPlatform.Architecture)
}<|MERGE_RESOLUTION|>--- conflicted
+++ resolved
@@ -755,9 +755,6 @@
 			}
 			defer func() { <-sem }()
 
-<<<<<<< HEAD
-			res, err := patchSingleArchImage(gctx, ch, image, p.ReportFile, patchedTag, suffix, workingFolder, scanner, format, output, loader, p, ignoreError, push, bkOpts, true)
-=======
 			if p.ReportFile == "" {
 				// No report for this platform - preserve original
 				log.Infof("No report for platform %s, preserving original in manifest", p.OS+"/"+p.Architecture)
@@ -803,8 +800,7 @@
 				return nil
 			}
 
-			res, err := patchSingleArchImage(gctx, ch, image, p.ReportFile, patchedTag, suffix, workingFolder, scanner, format, output, p, ignoreError, push, bkOpts, true)
->>>>>>> 0f3e14be
+			res, err := patchSingleArchImage(gctx, ch, image, p.ReportFile, patchedTag, suffix, workingFolder, scanner, format, output, loader, p, ignoreError, push, bkOpts, true)
 			mu.Lock()
 			defer mu.Unlock()
 			if err != nil {
@@ -871,18 +867,6 @@
 	}
 
 	if !push {
-<<<<<<< HEAD
-		if len(patchResults) > 0 {
-			// Determine which CLI to use based on loader type
-			finalLoaderType := loader
-			if finalLoaderType == "" {
-				finalLoaderType = detectLoaderFromBuildkitAddr(bkOpts.Addr)
-			}
-
-			log.Info("To push the individual architecture images, run:")
-			for _, result := range patchResults {
-				log.Infof("  %s push %s", finalLoaderType, result.PatchedRef.String())
-=======
 		// Show push commands only for actually patched images (not preserved originals)
 		patchedOnlyResults := make([]types.PatchResult, 0)
 		for _, result := range patchResults {
@@ -896,7 +880,6 @@
 			log.Info("To push the individual architecture images, run:")
 			for _, result := range patchedOnlyResults {
 				log.Infof("  docker push %s", result.PatchedRef.String())
->>>>>>> 0f3e14be
 			}
 			log.Infof("To create and push the multi-platform manifest, run:")
 
@@ -915,13 +898,8 @@
 					}
 				}
 			}
-<<<<<<< HEAD
-			log.Infof("  %s manifest create %s %s", finalLoaderType, patchedImageName.String(), strings.Join(refs, " "))
-			log.Infof("  %s manifest push %s", finalLoaderType, patchedImageName.String())
-=======
 
 			log.Infof("  docker buildx imagetools create --tag %s %s", patchedImageName.String(), strings.Join(refs, " "))
->>>>>>> 0f3e14be
 		} else {
 			return fmt.Errorf("no patched images were created, check the logs for errors")
 		}
