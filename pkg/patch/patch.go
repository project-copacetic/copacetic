--- conflicted
+++ resolved
@@ -29,21 +29,13 @@
 )
 
 // Patch command applies package updates to an OCI image given a vulnerability report.
-<<<<<<< HEAD
-func Patch(ctx context.Context, timeout time.Duration, buildkitAddr, image, reportFile, patchedTag, workingFolder, scanner string) error {
-=======
-func Patch(ctx context.Context, timeout time.Duration, image, reportFile, patchedTag, workingFolder, format, output string, ignoreError bool, bkOpts buildkit.Opts) error {
->>>>>>> 7be10281
+func Patch(ctx context.Context, timeout time.Duration, image, reportFile, patchedTag, workingFolder, scanner, format, output string, ignoreError bool, bkOpts buildkit.Opts) error {
 	timeoutCtx, cancel := context.WithTimeout(ctx, timeout)
 	defer cancel()
 
 	ch := make(chan error)
 	go func() {
-<<<<<<< HEAD
-		ch <- patchWithContext(timeoutCtx, buildkitAddr, image, reportFile, patchedTag, workingFolder, scanner)
-=======
-		ch <- patchWithContext(timeoutCtx, image, reportFile, patchedTag, workingFolder, format, output, ignoreError, bkOpts)
->>>>>>> 7be10281
+		ch <- patchWithContext(timeoutCtx, image, reportFile, patchedTag, workingFolder, scanner, format, output, ignoreError, bkOpts)
 	}()
 
 	select {
@@ -68,11 +60,7 @@
 	}
 }
 
-<<<<<<< HEAD
-func patchWithContext(ctx context.Context, buildkitAddr, image, reportFile, patchedTag, workingFolder, scanner string) error {
-=======
-func patchWithContext(ctx context.Context, image, reportFile, patchedTag, workingFolder, format, output string, ignoreError bool, bkOpts buildkit.Opts) error {
->>>>>>> 7be10281
+func patchWithContext(ctx context.Context, image, reportFile, patchedTag, workingFolder, scanner, format, output string, ignoreError bool, bkOpts buildkit.Opts) error {
 	imageName, err := ref.ParseNamed(image)
 	if err != nil {
 		return err
