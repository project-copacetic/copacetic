// ------------------------------------------------------------
// Copyright (c) Project Copacetic authors.
// Licensed under the MIT License.
// ------------------------------------------------------------

package patch

import (
	"context"
	"errors"
	"fmt"
	"os"
	"time"

	log "github.com/sirupsen/logrus"
	"golang.org/x/exp/slices"

	"github.com/distribution/reference"
	"github.com/project-copacetic/copacetic/pkg/buildkit"
	"github.com/project-copacetic/copacetic/pkg/pkgmgr"
	"github.com/project-copacetic/copacetic/pkg/report"
	"github.com/project-copacetic/copacetic/pkg/types/unversioned"
	"github.com/project-copacetic/copacetic/pkg/utils"
	"github.com/project-copacetic/copacetic/pkg/vex"
)

const (
	defaultPatchedTagSuffix = "patched"
)

// Patch command applies package updates to an OCI image given a vulnerability report.
func Patch(ctx context.Context, timeout time.Duration, image, reportFile, patchedTag, workingFolder, scanner, format, output string, ignoreError bool, bkOpts buildkit.Opts) error {
	timeoutCtx, cancel := context.WithTimeout(ctx, timeout)
	defer cancel()

	ch := make(chan error)
	go func() {
		ch <- patchWithContext(timeoutCtx, image, reportFile, patchedTag, workingFolder, scanner, format, output, ignoreError, bkOpts)
	}()

	select {
	case err := <-ch:
		return err
	case <-timeoutCtx.Done():
		// add a grace period for long running deferred cleanup functions to complete
		<-time.After(1 * time.Second)

		err := fmt.Errorf("patch exceeded timeout %v", timeout)
		log.Error(err)
		return err
	}
}

func removeIfNotDebug(workingFolder string) {
	if log.GetLevel() >= log.DebugLevel {
		// Keep the intermediate outputs for outputs solved to working folder if debugging
		log.Warnf("--debug specified, working folder at %s needs to be manually cleaned up", workingFolder)
	} else {
		os.RemoveAll(workingFolder)
	}
}

<<<<<<< HEAD
func patchWithContext(ctx context.Context, image, reportFile, patchedTag, workingFolder, scanner, format, output string, ignoreError bool, bkOpts buildkit.Opts) error {
	imageName, err := ref.ParseNamed(image)
=======
func patchWithContext(ctx context.Context, image, reportFile, patchedTag, workingFolder, format, output string, ignoreError bool, bkOpts buildkit.Opts) error {
	imageName, err := reference.ParseNamed(image)
>>>>>>> 949d6c26
	if err != nil {
		return err
	}
	if reference.IsNameOnly(imageName) {
		log.Warnf("Image name has no tag or digest, using latest as tag")
		imageName = reference.TagNameOnly(imageName)
	}
	taggedName, ok := imageName.(reference.Tagged)
	if !ok {
		err := errors.New("unexpected: TagNameOnly did create Tagged ref")
		log.Error(err)
		return err
	}
	tag := taggedName.Tag()
	if patchedTag == "" {
		if tag == "" {
			log.Warnf("No output tag specified for digest-referenced image, defaulting to `%s`", defaultPatchedTagSuffix)
			patchedTag = defaultPatchedTagSuffix
		} else {
			patchedTag = fmt.Sprintf("%s-%s", tag, defaultPatchedTagSuffix)
		}
	}
	patchedImageName := fmt.Sprintf("%s:%s", imageName.Name(), patchedTag)

	// Ensure working folder exists for call to InstallUpdates
	if workingFolder == "" {
		var err error
		workingFolder, err = os.MkdirTemp("", "copa-*")
		if err != nil {
			return err
		}
		defer removeIfNotDebug(workingFolder)
		if err = os.Chmod(workingFolder, 0o744); err != nil {
			return err
		}
	} else {
		if isNew, err := utils.EnsurePath(workingFolder, 0o744); err != nil {
			log.Errorf("failed to create workingFolder %s", workingFolder)
			return err
		} else if isNew {
			defer removeIfNotDebug(workingFolder)
		}
	}
	
	// Parse report for update packages
	updates, err := report.TryParseScanReport(reportFile, scanner)
	if err != nil {
		return err
	}
	log.Debugf("updates to apply: %v", updates)

	client, err := buildkit.NewClient(ctx, bkOpts)
	if err != nil {
		return err
	}
	defer client.Close()

	// Configure buildctl/client for use by package manager
	config, err := buildkit.InitializeBuildkitConfig(ctx, client, image, updates)
	if err != nil {
		return err
	}

	// Create package manager helper
	pkgmgr, err := pkgmgr.GetPackageManager(updates.OSType, config, workingFolder)
	if err != nil {
		return err
	}

	// Export the patched image state to Docker
	// TODO: Add support for other output modes as buildctl does.
	patchedImageState, errPkgs, err := pkgmgr.InstallUpdates(ctx, updates, ignoreError)
	if err != nil {
		return err
	}

	if err = buildkit.SolveToDocker(ctx, config.Client, patchedImageState, config.ConfigData, patchedImageName); err != nil {
		return err
	}

	// create a new manifest with the successfully patched packages
	validatedManifest := &unversioned.UpdateManifest{
		OSType:    updates.OSType,
		OSVersion: updates.OSVersion,
		Arch:      updates.Arch,
		Updates:   []unversioned.UpdatePackage{},
	}
	for _, update := range updates.Updates {
		if !slices.Contains(errPkgs, update.Name) {
			validatedManifest.Updates = append(validatedManifest.Updates, update)
		}
	}
	// vex document must contain at least one statement
	if output != "" && len(validatedManifest.Updates) > 0 {
		return vex.TryOutputVexDocument(validatedManifest, pkgmgr, format, output)
	}
	return nil
}<|MERGE_RESOLUTION|>--- conflicted
+++ resolved
@@ -60,13 +60,8 @@
 	}
 }
 
-<<<<<<< HEAD
 func patchWithContext(ctx context.Context, image, reportFile, patchedTag, workingFolder, scanner, format, output string, ignoreError bool, bkOpts buildkit.Opts) error {
-	imageName, err := ref.ParseNamed(image)
-=======
-func patchWithContext(ctx context.Context, image, reportFile, patchedTag, workingFolder, format, output string, ignoreError bool, bkOpts buildkit.Opts) error {
 	imageName, err := reference.ParseNamed(image)
->>>>>>> 949d6c26
 	if err != nil {
 		return err
 	}
