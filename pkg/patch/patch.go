package patch

import (
	"context"
	"fmt"
	"os"
	"strings"
	"time"

	"github.com/distribution/reference"
	"github.com/moby/buildkit/util/progress/progressui"
	log "github.com/sirupsen/logrus"

	"github.com/project-copacetic/copacetic/pkg/buildkit"
	"github.com/project-copacetic/copacetic/pkg/common"
	"github.com/project-copacetic/copacetic/pkg/tui"
	"github.com/project-copacetic/copacetic/pkg/types"
	"github.com/project-copacetic/copacetic/pkg/utils"
)

// for testing.
var (
	bkNewClient = buildkit.NewClient
)

// Patch command applies package updates to an OCI image given a vulnerability report for a given set of options.
func Patch(ctx context.Context, opts *types.Options) error {
	allowedProgressModes := map[string]struct{}{
		"auto":    {},
		"plain":   {},
		"tty":     {},
		"quiet":   {},
		"rawjson": {},
	}
	if _, ok := allowedProgressModes[string(opts.Progress)]; !ok {
		log.Warnf("Invalid value for --progress: %q. Allowed values are 'auto', 'plain' 'tty', 'quiet' or 'rawjson'. Defaulting to 'auto'.", string(opts.Progress))
		opts.Progress = progressui.DisplayMode("auto")
	}
	// Create timeout context
	timeoutCtx, cancel := context.WithTimeout(ctx, opts.Timeout)
	defer cancel()

	ch := make(chan error, 1)

	go func() {
<<<<<<< HEAD
		defer close(ch)
		err := patchWithContext(timeoutCtx, ch, opts)
		if err != nil {
			ch <- err
		}
=======
		ch <- patchWithContext(timeoutCtx, ch, opts)
		close(ch)
>>>>>>> 509008e5
	}()
	select {
<<<<<<< HEAD
	case err, ok := <-ch:
		if !ok {
			return nil
=======
	case err := <-ch:
		if err != nil {
			// Display styled error
			fmt.Fprintln(os.Stderr, tui.RenderError(getErrorInfo(err)))
>>>>>>> 509008e5
		}
		return err
	case <-timeoutCtx.Done():
		<-time.After(1 * time.Second)

		// Check if this was a cancellation (Ctrl+C) or actual timeout
		if ctx.Err() == context.Canceled {
			// Parent context was canceled (user pressed Ctrl+C)
			fmt.Fprintln(os.Stderr, tui.RenderError(tui.ErrorInfo{
				Title:   "Operation Canceled",
				Message: "Patch was canceled by user",
				Hint:    "",
			}))
			return context.Canceled
		}

		// Actual timeout
		err := fmt.Errorf("patch exceeded timeout %v", opts.Timeout)
		fmt.Fprintln(os.Stderr, tui.RenderError(tui.ErrorInfo{
			Title:   "Operation Timed Out",
			Message: fmt.Sprintf("Patch exceeded timeout of %v", opts.Timeout),
			Hint:    "Try increasing timeout with --timeout flag (e.g., --timeout 10m)",
		}))
		return err
	}
}

// patchWithContext orchestrates the main patching workflow.
func patchWithContext(ctx context.Context, ch chan error, opts *types.Options) error {
	// Configure EOL API if provided
	if opts.EOLAPIBaseURL != "" {
		utils.SetEOLAPIBaseURL(opts.EOLAPIBaseURL)
		log.Debugf("Configured EOL API base URL: %s", opts.EOLAPIBaseURL)
	}

	image := opts.Image
	reportPath := opts.Report
	targetPlatforms := opts.Platforms
	pkgTypes := opts.PkgTypes

	// Parse and validate package types early
	pkgTypesList, err := parsePkgTypes(pkgTypes)
	if err != nil {
		return fmt.Errorf("invalid package types: %w", err)
	}

	// Validate that library package types require a scanner report
	reportProvided := reportPath != ""
	if err := validateLibraryPkgTypesRequireReport(pkgTypesList, reportProvided); err != nil {
		return err
	}

	// Handle empty report path - check if image is manifest list or single platform
	if reportPath == "" {
		// Discover platforms from the image reference to determine if it's multi-platform
		discoveredPlatforms, err := buildkit.DiscoverPlatformsFromReference(image)
		if err != nil {
			// Failed to discover platforms - treat as single-platform image
			log.Warnf("Failed to discover platforms for image %s (treating as single-platform): %v", image, err)
			if len(targetPlatforms) > 0 {
				log.Info("Platform flag ignored when platform discovery fails")
			}

			// Fallback to default platform
			defaultPlatform := common.GetDefaultLinuxPlatform()
			patchPlatform := types.PatchPlatform{
				Platform:       defaultPlatform,
				ReportFile:     "",
				ShouldPreserve: false,
			}

			displaySingleArchPlan(opts, &patchPlatform)
			result, err := patchSingleArchImage(ctx, ch, opts, patchPlatform, false, nil)
			if err == nil && result != nil && result.PatchedRef != nil {
				log.Infof("Patched image (%s): %s\n", patchPlatform.OS+"/"+patchPlatform.Architecture, result.PatchedRef)
			}
			return err
		}

		if len(discoveredPlatforms) <= 1 {
			// Single-platform image or multi-platform with only one valid platform
			log.Debugf("Detected single-platform image or multi-platform with single valid platform")
			if len(targetPlatforms) > 0 {
				log.Info("Platform flag ignored for single-platform image")
			}

			var patchPlatform types.PatchPlatform
			if len(discoveredPlatforms) == 1 {
				// Use the discovered platform from the manifest
				patchPlatform = discoveredPlatforms[0]
				log.Debugf("Using discovered platform from manifest: %s/%s", patchPlatform.OS, patchPlatform.Architecture)
			} else {
				// No platforms discovered, use default
				defaultPlatform := common.GetDefaultLinuxPlatform()
				patchPlatform = types.PatchPlatform{
					Platform:       defaultPlatform,
					ReportFile:     "",
					ShouldPreserve: false,
				}
			}

			displaySingleArchPlan(opts, &patchPlatform)
			result, err := patchSingleArchImage(ctx, ch, opts, patchPlatform, false, nil)
			if err == nil && result != nil && result.PatchedRef != nil {
				log.Infof("Patched image (%s): %s\n", patchPlatform.OS+"/"+patchPlatform.Architecture, result.PatchedRef)
			}
			return err
		}

		log.Debugf("Detected multi-platform image with %d platforms", len(discoveredPlatforms))
		return patchMultiPlatformImage(ctx, ch, opts, discoveredPlatforms)
	}

	// Check if reportPath exists
	if _, err := os.Stat(reportPath); os.IsNotExist(err) {
		return fmt.Errorf("report path %s does not exist", reportPath)
	}

	// Get file info to determine if it's a file or directory
	f, err := os.Stat(reportPath)
	if err != nil {
		return fmt.Errorf("failed to stat report path %s: %w", reportPath, err)
	}

	if f.IsDir() {
		// Handle directory - multi-platform patching
		log.Debugf("Using report directory: %s", reportPath)
		if len(targetPlatforms) > 0 {
			log.Info("Platform flag ignored when report directory is provided")
		}
		// For report directory, we pass nil as discoveredPlatforms - the function will discover them internally
		return patchMultiPlatformImage(ctx, ch, opts, nil)
	}
	// Handle file - single-platform patching
	log.Debugf("Using report file: %s", reportPath)
	defaultPlatform := common.GetDefaultLinuxPlatform()
	patchPlatform := types.PatchPlatform{
		Platform: defaultPlatform,
	}
	if patchPlatform.OS != LINUX {
		patchPlatform.OS = LINUX
	}
	displaySingleArchPlan(opts, &patchPlatform)
	result, err := patchSingleArchImage(ctx, ch, opts, patchPlatform, false, nil)
	if err == nil && result != nil {
		log.Infof("Patched image (%s): %s\n", patchPlatform.OS+"/"+patchPlatform.Architecture, result.PatchedRef.String())
	}
	return err
}

// displaySingleArchPlan shows a patching plan for single-arch images.
func displaySingleArchPlan(opts *types.Options, platform *types.PatchPlatform) {
	// Use the same resolution logic as the actual patching to get accurate name
	patchedName := opts.Image + "-patched" // fallback
	if ref, err := reference.ParseNormalizedNamed(opts.Image); err == nil {
		if imageName, tag, err := common.ResolvePatchedImageName(ref, opts.PatchedTag, opts.Suffix); err == nil {
			patchedName = fmt.Sprintf("%s:%s", imageName, tag)
		}
	}

	plan := tui.PatchingPlan{
		TargetPlatform:     platform.String(),
		PatchedImageName:   patchedName,
		PreservedPlatforms: nil,
	}
	fmt.Fprintln(os.Stderr, tui.RenderPatchingPlan(plan))
}

// getErrorInfo maps common errors to styled error info.
func getErrorInfo(err error) tui.ErrorInfo {
	errStr := err.Error()

	// Check for common error patterns and provide helpful hints
	switch {
	case containsIgnoreCase(errStr, "no updates found"):
		return tui.ErrorInfo{
			Title:   "No Updates Available",
			Message: "No package updates were found for the specified vulnerabilities",
			Hint:    "The image may already be up-to-date or the vulnerabilities may not have fixes available",
		}
	case containsIgnoreCase(errStr, "failed to connect") || containsIgnoreCase(errStr, "connection refused"):
		return tui.ErrorInfo{
			Title:   "Connection Failed",
			Message: errStr,
			Hint:    "Check that BuildKit is running (docker buildx create --use) and accessible",
		}
	case containsIgnoreCase(errStr, "not found") || containsIgnoreCase(errStr, "404"):
		return tui.ErrorInfo{
			Title:   "Resource Not Found",
			Message: errStr,
			Hint:    "Check that the image name is correct and accessible",
		}
	case containsIgnoreCase(errStr, "unauthorized") || containsIgnoreCase(errStr, "401"):
		return tui.ErrorInfo{
			Title:   "Authentication Failed",
			Message: errStr,
			Hint:    "Try logging in with 'docker login' first",
		}
	case containsIgnoreCase(errStr, "EOL") || containsIgnoreCase(errStr, "end of life"):
		return tui.ErrorInfo{
			Title:   "End of Life OS Detected",
			Message: errStr,
			Hint:    "Consider upgrading to a supported OS version",
		}
	default:
		return tui.ErrorInfo{
			Title:   "Patch Failed",
			Message: errStr,
			Hint:    "",
		}
	}
}

// containsIgnoreCase checks if s contains substr (case-insensitive).
func containsIgnoreCase(s, substr string) bool {
	return strings.Contains(strings.ToLower(s), strings.ToLower(substr))
}<|MERGE_RESOLUTION|>--- conflicted
+++ resolved
@@ -43,28 +43,14 @@
 	ch := make(chan error, 1)
 
 	go func() {
-<<<<<<< HEAD
-		defer close(ch)
-		err := patchWithContext(timeoutCtx, ch, opts)
-		if err != nil {
-			ch <- err
-		}
-=======
 		ch <- patchWithContext(timeoutCtx, ch, opts)
 		close(ch)
->>>>>>> 509008e5
 	}()
 	select {
-<<<<<<< HEAD
-	case err, ok := <-ch:
-		if !ok {
-			return nil
-=======
 	case err := <-ch:
 		if err != nil {
 			// Display styled error
 			fmt.Fprintln(os.Stderr, tui.RenderError(getErrorInfo(err)))
->>>>>>> 509008e5
 		}
 		return err
 	case <-timeoutCtx.Done():
