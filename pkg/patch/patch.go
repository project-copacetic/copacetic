package patch

import (
	"bytes"
	"context"
	"encoding/json"
	"errors"
	"fmt"
	"io"
	"maps"
	"net/url"
	"os"
	"runtime"
	"strings"
	"sync"
	"text/tabwriter"
	"time"

	"github.com/containerd/platforms"
	"github.com/docker/buildx/build"
	"github.com/docker/cli/cli/config"
	log "github.com/sirupsen/logrus"
	"golang.org/x/exp/slices"
	"golang.org/x/sync/errgroup"

	"github.com/distribution/reference"
	"github.com/docker/buildx/util/imagetools"
	"github.com/google/go-containerregistry/pkg/name"
	"github.com/google/go-containerregistry/pkg/v1/remote"
	"github.com/moby/buildkit/client"
	"github.com/moby/buildkit/client/llb"
	"github.com/moby/buildkit/exporter/containerimage/exptypes"
	gwclient "github.com/moby/buildkit/frontend/gateway/client"
	"github.com/moby/buildkit/session"
	"github.com/moby/buildkit/session/auth/authprovider"
	"github.com/moby/buildkit/util/progress/progressui"
	"github.com/opencontainers/go-digest"
	ispec "github.com/opencontainers/image-spec/specs-go/v1"
	"github.com/project-copacetic/copacetic/pkg/buildkit"
<<<<<<< HEAD
	"github.com/project-copacetic/copacetic/pkg/buildkit/connhelpers"
	"github.com/project-copacetic/copacetic/pkg/langmgr"
=======
	"github.com/project-copacetic/copacetic/pkg/imageloader"
>>>>>>> 36ac193e
	"github.com/project-copacetic/copacetic/pkg/pkgmgr"
	"github.com/project-copacetic/copacetic/pkg/report"
	"github.com/project-copacetic/copacetic/pkg/types"
	"github.com/project-copacetic/copacetic/pkg/types/unversioned"
	"github.com/project-copacetic/copacetic/pkg/utils"
	"github.com/project-copacetic/copacetic/pkg/vex"
	"github.com/quay/claircore/osrelease"
)

const (
<<<<<<< HEAD
	copaProduct     = "copa"
	defaultRegistry = "docker.io"
	defaultTag      = "latest"

	// Package types.
	PkgTypeOS      = "os"
	PkgTypeLibrary = "library"

	LINUX = "linux"
=======
	copaProduct             = "copa"
	defaultRegistry         = "docker.io"
	defaultTag              = "latest"
	LINUX                   = "linux"
	ARM64                   = "arm64"
	copaAnnotationKeyPrefix = "sh.copa"
>>>>>>> 36ac193e
)

// for testing.
var (
	bkNewClient = buildkit.NewClient
)

<<<<<<< HEAD
// Package types supported by copa

// parsePkgTypes parses a comma-separated string of package types and validates them.
func parsePkgTypes(pkgTypesStr string) ([]string, error) {
	if pkgTypesStr == "" {
		return []string{PkgTypeOS}, nil // default to OS
	}

	types := strings.Split(pkgTypesStr, ",")
	validTypes := []string{}

	for _, t := range types {
		t = strings.TrimSpace(t)
		if t == PkgTypeOS || t == PkgTypeLibrary {
			validTypes = append(validTypes, t)
		} else {
			return nil, fmt.Errorf("invalid package type '%s'. Valid types are: %s, %s", t, PkgTypeOS, PkgTypeLibrary)
		}
	}

	if len(validTypes) == 0 {
		return []string{PkgTypeOS}, nil // default to OS
	}

	return validTypes, nil
}

// shouldIncludeOSUpdates returns true if OS updates should be included based on package types.
func shouldIncludeOSUpdates(pkgTypes []string) bool {
	return slices.Contains(pkgTypes, PkgTypeOS)
}

// shouldIncludeLibraryUpdates returns true if library updates should be included based on package types.
func shouldIncludeLibraryUpdates(pkgTypes []string) bool {
	return slices.Contains(pkgTypes, PkgTypeLibrary)
}

// validateLibraryPkgTypesRequireReport validates that library package types require a scanner report.
func validateLibraryPkgTypesRequireReport(pkgTypes []string, reportProvided bool) error {
	if shouldIncludeLibraryUpdates(pkgTypes) && !reportProvided {
		return fmt.Errorf("library package types require a scanner report file to be provided")
	}
	return nil
=======
// detectLoaderFromBuildkitAddr attempts to determine the appropriate loader.
// based on the buildkit connection address scheme.
func detectLoaderFromBuildkitAddr(addr string) string {
	if addr == "" {
		return ""
	}

	u, err := url.Parse(addr)
	if err != nil {
		log.Debugf("Failed to parse buildkit address %q: %v", addr, err)
		return ""
	}

	switch u.Scheme {
	case "podman-container":
		return imageloader.Podman
	case "docker-container", "docker", "buildx":
		return imageloader.Docker
	default:
		// Unknown scheme, let imageloader auto-detect
		return ""
	}
>>>>>>> 36ac193e
}

// archTag returns "patched-arm64" or "patched-arm-v7" etc.
func archTag(base, arch, variant string) string {
	if variant != "" {
		return fmt.Sprintf("%s-%s-%s", base, arch, variant)
	}
	return fmt.Sprintf("%s-%s", base, arch)
}

// createMultiPlatformManifest assembles a multi-platform manifest list and pushes it
// via Buildx's imagetools helper (equivalent to
// `docker buildx imagetools create --tag … img@sha256:d1 img@sha256:d2 …`).
func createMultiPlatformManifest(
	ctx context.Context,
	imageName reference.NamedTagged,
	items []types.PatchResult,
	originalImage string,
) error {
	resolver := imagetools.New(imagetools.Opt{
		Auth: config.LoadDefaultConfigFile(os.Stderr),
	})

	// fetch annotations from the original image
	annotations := make(map[exptypes.AnnotationKey]string)

	// get the original image index manifest annotations
	originalAnnotations, err := utils.GetIndexManifestAnnotations(ctx, originalImage)
	if err != nil {
		log.Warnf("Failed to get original image annotations: %v", err)
		// continue without annotations rather than failing
	} else {
		log.Infof("Retrieved %d annotations from original image %s", len(originalAnnotations), originalImage)
		if len(originalAnnotations) > 0 {
			// copy all annotations from the original image
			for k, v := range originalAnnotations {
				// create an AnnotationKey for index level annotations
				ak := exptypes.AnnotationKey{
					Type: exptypes.AnnotationIndex,
					Key:  k,
				}
				annotations[ak] = v
			}

			// update annotations that should reflect the patched state
			// update the created timestamp to reflect when the patch was applied
			createdKey := exptypes.AnnotationKey{
				Type: exptypes.AnnotationIndex,
				Key:  "org.opencontainers.image.created",
			}
			annotations[createdKey] = time.Now().UTC().Format(time.RFC3339)

			// if theres a version annotation, update it to reflect the patched tag
			versionKey := exptypes.AnnotationKey{
				Type: exptypes.AnnotationIndex,
				Key:  "org.opencontainers.image.version",
			}
			if version, ok := annotations[versionKey]; ok {
				// Extract the tag from the patched image name to determine what suffix to use
				patchedTag := imageName.Tag()

				// Try to determine what was added to the original version
				// If the patched tag contains the original version, extract the suffix
				if strings.Contains(patchedTag, version) {
					// Use the full patched tag as the new version
					annotations[versionKey] = patchedTag
				} else {
					// Fallback: append the patched tag as a suffix
					annotations[versionKey] = version + "-" + patchedTag
				}
			}

			log.Debugf("Preserving %d annotations from original image", len(annotations))
		} else {
			log.Info("No annotations found in original image, adding Copa annotations only")
			// add Copa-specific annotations even if there are no original annotations
			createdKey := exptypes.AnnotationKey{
				Type: exptypes.AnnotationIndex,
				Key:  "org.opencontainers.image.created",
			}
			annotations[createdKey] = time.Now().UTC().Format(time.RFC3339)
		}
	}

	// add manifest descriptor level annotations for each platform
	for _, it := range items {
		if it.PatchedDesc != nil && it.PatchedDesc.Platform != nil {
			// use annotations that are already preserved in PatchedDesc.Annotations
			// this works for both patched and pass-through platforms
			if len(it.PatchedDesc.Annotations) > 0 {
				// add each annotation as a manifest-descriptor annotation
				for k, v := range it.PatchedDesc.Annotations {
					ak := exptypes.AnnotationKey{
						Type:     exptypes.AnnotationManifestDescriptor,
						Platform: it.PatchedDesc.Platform,
						Key:      k,
					}
					// for patched platforms, update creation timestamp to reflect patching
					// for other platforms, preserve original timestamps
					if k == "org.opencontainers.image.created" && it.PatchedRef != it.OriginalRef {
						// this is a patched platform, update the timestamp
						annotations[ak] = time.Now().UTC().Format(time.RFC3339)
					} else {
						// this is a platform with preserved or non-timestamp annotation
						annotations[ak] = v
					}
				}
				log.Debugf("Added %d manifest-descriptor annotations for platform %s", len(it.PatchedDesc.Annotations), platforms.Format(*it.PatchedDesc.Platform))
			}
		}
	}

	// Source references (repo@sha256:digest) – one per architecture.
	srcRefs := make([]*imagetools.Source, 0, len(items))
	for _, it := range items {
		if it.PatchedDesc == nil {
			return fmt.Errorf("patched descriptor is nil for %s", it.OriginalRef.String())
		}

		srcRefs = append(srcRefs, &imagetools.Source{
			Ref:  it.PatchedRef,
			Desc: *it.PatchedDesc,
		})
	}

	idxBytes, desc, err := resolver.Combine(ctx, srcRefs, annotations, false)
	if err != nil {
		return fmt.Errorf("failed to combine sources into manifest list: %w", err)
	}

	err = resolver.Push(ctx, imageName, desc, idxBytes)
	if err != nil {
		return fmt.Errorf("failed to push multi-platform manifest list: %w", err)
	}

	return nil
}

func normalizeConfigForPlatform(j []byte, p *types.PatchPlatform) ([]byte, error) {
	if p == nil {
		return j, fmt.Errorf("platform is nil")
	}

	var m map[string]any
	if err := json.Unmarshal(j, &m); err != nil {
		return nil, err
	}

	m["architecture"] = p.Architecture
	if p.Variant != "" {
		m["variant"] = p.Variant
	} else {
		delete(m, "variant")
	}
	m["os"] = p.OS

	return json.Marshal(m)
}

// Patch command applies package updates to an OCI image given a vulnerability report.
func Patch(
	ctx context.Context, timeout time.Duration,
<<<<<<< HEAD
	image, reportFile, reportDirectory, platformSpecificErrors, patchedTag, suffix, workingFolder, scanner,
	format, output string,
	ignoreError, push bool,
	pkgTypes, libraryPatchLevel string,
=======
	image, reportPath, patchedTag, suffix, workingFolder, scanner, format, output, loader string,
	ignoreError, push bool,
	targetPlatforms []string,
>>>>>>> 36ac193e
	bkOpts buildkit.Opts,
) error {
	timeoutCtx, cancel := context.WithTimeout(ctx, timeout)
	defer cancel()

	ch := make(chan error)
	go func() {
<<<<<<< HEAD
		ch <- patchWithContext(timeoutCtx, ch, image, reportFile, reportDirectory, platformSpecificErrors,
			patchedTag, suffix, workingFolder, scanner, format, output, ignoreError, push, pkgTypes,
			libraryPatchLevel, bkOpts)
=======
		ch <- patchWithContext(timeoutCtx, ch, image, reportPath, patchedTag, suffix, workingFolder, scanner, format, output, loader, ignoreError, push, targetPlatforms, bkOpts)
>>>>>>> 36ac193e
	}()

	select {
	case err := <-ch:
		return err
	case <-timeoutCtx.Done():
		// add a grace period for long running deferred cleanup functions to complete
		<-time.After(1 * time.Second)

		err := fmt.Errorf("patch exceeded timeout %v", timeout)
		log.Error(err)
		return err
	}
}

func removeIfNotDebug(workingFolder string) {
	if log.GetLevel() >= log.DebugLevel {
		// Keep the intermediate outputs for outputs solved to working folder if debugging
		log.Warnf("--debug specified, working folder at %s needs to be manually cleaned up", workingFolder)
	} else {
		os.RemoveAll(workingFolder)
	}
}

func patchWithContext(
	ctx context.Context,
	ch chan error,
<<<<<<< HEAD
	image, reportFile, reportDirectory, platformSpecificErrors, patchedTag, suffix, workingFolder, scanner,
	format, output string,
	ignoreError, push bool,
	pkgTypes, libraryPatchLevel string,
	bkOpts buildkit.Opts,
) error {
	if reportFile != "" && reportDirectory != "" {
		return fmt.Errorf("both report file and directory provided, please provide only one")
	}

	// Parse and validate package types early
	pkgTypesList, err := parsePkgTypes(pkgTypes)
	if err != nil {
		return fmt.Errorf("invalid package types: %w", err)
	}

	// Validate that library package types require a scanner report
	reportProvided := reportFile != "" || reportDirectory != ""
	if err := validateLibraryPkgTypesRequireReport(pkgTypesList, reportProvided); err != nil {
		return err
	}

	// try report file
	if reportFile != "" {
		// check if reportFile exists
		if _, err := os.Stat(reportFile); os.IsNotExist(err) {
			return fmt.Errorf("report file %s does not exist", reportFile)
		}
		// check if reportFile is a file
		f, err := os.Stat(reportFile)
=======
	image, reportPath, patchedTag, suffix, workingFolder, scanner, format, output, loader string,
	ignoreError, push bool,
	targetPlatforms []string,
	bkOpts buildkit.Opts,
) error {
	// Handle empty report path - check if image is manifest list or single platform
	if reportPath == "" {
		// Discover platforms from the image reference to determine if it's multi-platform
		discoveredPlatforms, err := buildkit.DiscoverPlatformsFromReference(image)
>>>>>>> 36ac193e
		if err != nil {
			// Failed to discover platforms - treat as single-platform image
			log.Warnf("Failed to discover platforms for image %s (treating as single-platform): %v", image, err)
			if len(targetPlatforms) > 0 {
				log.Info("Platform flag ignored when platform discovery fails")
			}
<<<<<<< HEAD
			return fmt.Errorf("failed to stat report file %s: %w", reportFile, err)
		}
		if f.IsDir() {
			return fmt.Errorf("report file %s is a directory, please provide a file", reportFile)
		}
		log.Debugf("Using report file: %s", reportFile)
		platform := types.PatchPlatform{
			Platform: platforms.Normalize(platforms.DefaultSpec()),
		}
		if platform.OS != LINUX {
			platform.OS = LINUX
		}
		result, err := patchSingleArchImage(ctx, ch, image, reportFile, patchedTag, suffix, workingFolder,
			scanner, format, output, platform, ignoreError, push, pkgTypes, libraryPatchLevel, bkOpts, false)
		if err == nil && result != nil {
			log.Infof("Patched image (%s): %s\n", platform.OS+"/"+platform.Architecture, result.PatchedRef.String())
		}
		return err
	} else if reportDirectory == "" && reportFile == "" {
		platform := types.PatchPlatform{
			Platform: platforms.Normalize(platforms.DefaultSpec()),
		}
		if platform.OS != LINUX {
			platform.OS = LINUX
		}
		result, err := patchSingleArchImage(ctx, ch, image, reportFile, patchedTag, suffix, workingFolder,
			scanner, format, output, platform, ignoreError, push, pkgTypes, libraryPatchLevel, bkOpts, false)
		if err == nil && result != nil && result.PatchedRef != nil {
			log.Infof("Patched image (%s): %s\n", platform.OS+"/"+platform.Architecture, result.PatchedRef)
=======

			// Fallback to default platform
			platform := types.PatchPlatform{
				Platform:       platforms.Normalize(platforms.DefaultSpec()),
				ReportFile:     "",
				ShouldPreserve: false,
			}
			if platform.OS != LINUX {
				platform.OS = LINUX
			}

			result, err := patchSingleArchImage(ctx, ch, image, "", patchedTag, suffix, workingFolder, scanner, format, output, loader, platform, ignoreError, push, bkOpts, false)
			if err == nil && result != nil && result.PatchedRef != nil {
				log.Infof("Patched image (%s): %s\n", platform.OS+"/"+platform.Architecture, result.PatchedRef)
			}
			return err
		}

		if len(discoveredPlatforms) <= 1 {
			// Single-platform image or multi-platform with only one valid platform
			log.Debugf("Detected single-platform image or multi-platform with single valid platform")
			if len(targetPlatforms) > 0 {
				log.Info("Platform flag ignored for single-platform image")
			}

			var targetPlatform ispec.Platform
			if len(discoveredPlatforms) == 1 {
				// Use the discovered platform from the manifest
				targetPlatform = discoveredPlatforms[0].Platform
				log.Debugf("Using discovered platform from manifest: %s/%s", targetPlatform.OS, targetPlatform.Architecture)
			}

			platform := types.PatchPlatform{
				Platform:       targetPlatform,
				ReportFile:     "",
				ShouldPreserve: false,
			}

			result, err := patchSingleArchImage(ctx, ch, image, "", patchedTag, suffix, workingFolder, scanner, format, output, loader, platform, ignoreError, push, bkOpts, false)
			if err == nil && result != nil && result.PatchedRef != nil {
				log.Infof("Patched image (%s): %s\n", platform.OS+"/"+platform.Architecture, result.PatchedRef)
			}
			return err
>>>>>>> 36ac193e
		}

		log.Debugf("Detected multi-platform image with %d platforms", len(discoveredPlatforms))
		return patchMultiPlatformImage(ctx, ch, image, "", patchedTag, suffix, workingFolder, scanner, format, output, loader, ignoreError, push, bkOpts, targetPlatforms, discoveredPlatforms)
	}

	// Check if reportPath exists
	if _, err := os.Stat(reportPath); os.IsNotExist(err) {
		return fmt.Errorf("report path %s does not exist", reportPath)
	}

	// Get file info to determine if it's a file or directory
	f, err := os.Stat(reportPath)
	if err != nil {
		return fmt.Errorf("failed to stat report path %s: %w", reportPath, err)
	}

<<<<<<< HEAD
	return patchMultiArchImage(ctx, ch, platformSpecificErrors, image, reportDirectory,
		patchedTag, suffix, workingFolder, scanner, format, output, ignoreError, push,
		pkgTypes, libraryPatchLevel, bkOpts)
=======
	if f.IsDir() {
		// Handle directory - multi-platform patching
		log.Debugf("Using report directory: %s", reportPath)
		if len(targetPlatforms) > 0 {
			log.Info("Platform flag ignored when report directory is provided")
		}
		return patchMultiPlatformImage(ctx, ch, image, reportPath, patchedTag, suffix, workingFolder, scanner, format, output, loader, ignoreError, push, bkOpts, nil, nil)
	}
	// Handle file - single-platform patching
	log.Debugf("Using report file: %s", reportPath)
	platform := types.PatchPlatform{
		Platform: platforms.Normalize(platforms.DefaultSpec()),
	}
	if platform.OS != LINUX {
		platform.OS = LINUX
	}
	result, err := patchSingleArchImage(ctx, ch, image, reportPath, patchedTag, suffix, workingFolder, scanner, format, output, loader, platform, ignoreError, push, bkOpts, false)
	if err == nil && result != nil {
		log.Infof("Patched image (%s): %s\n", platform.OS+"/"+platform.Architecture, result.PatchedRef.String())
	}
	return err
>>>>>>> 36ac193e
}

func patchSingleArchImage(
	ctx context.Context,
	ch chan error,
	image, reportFile, patchedTag, suffix, workingFolder, scanner, format, output, loader string,
	//nolint:gocritic
	targetPlatform types.PatchPlatform,
	ignoreError, push bool,
	pkgTypes, libraryPatchLevel string,
	bkOpts buildkit.Opts,
	multiPlatform bool,
) (*types.PatchResult, error) {
	if reportFile == "" && output != "" {
		log.Warn("No vulnerability report was provided, so no VEX output will be generated.")
	}

	// if the target platform is different from the host platform, we need to check if emulation is enabled
	// only need to do this check if were patching a multi-platform image
	if multiPlatform {
		hostPlatform := platforms.Normalize(platforms.DefaultSpec())
		if hostPlatform.OS != LINUX {
			hostPlatform.OS = LINUX
		}
		platformsEqual := hostPlatform.OS == targetPlatform.OS &&
			hostPlatform.Architecture == targetPlatform.Architecture
		if platformsEqual {
			log.Debugf("Host platform %+v matches target platform %+v", hostPlatform, targetPlatform)
		} else {
			log.Debugf("Host platform %+v does not match target platform %+v", hostPlatform, targetPlatform)
			// check if emulation is enabled

			if emulationEnabled := buildkit.QemuAvailable(&targetPlatform); !emulationEnabled {
				return nil, fmt.Errorf("emulation is not enabled for platform %s",
					targetPlatform.OS+"/"+targetPlatform.Architecture)
			}
			log.Debugf("Emulation is enabled for platform %+v", targetPlatform)
		}
	}

	// parse the image reference
	imageName, err := reference.ParseNormalizedNamed(image)
	if err != nil {
		return nil, fmt.Errorf("failed to parse reference: %w", err)
	}

	// resolve final patched tag
	patchedTag, err = resolvePatchedTag(imageName, patchedTag, suffix)
	if err != nil {
		return nil, err
	}
	if multiPlatform {
		patchedTag = archTag(patchedTag, targetPlatform.Architecture, targetPlatform.Variant)
	}
	patchedImageName := fmt.Sprintf("%s:%s", imageName.Name(), patchedTag)
	log.Infof("Patched image name: %s", patchedImageName)

	// Ensure working folder exists for call to InstallUpdates
	if workingFolder == "" {
		var err error
		workingFolder, err = os.MkdirTemp("", "copa-*")
		if err != nil {
			return nil, err
		}
		defer removeIfNotDebug(workingFolder)
		if err = os.Chmod(workingFolder, 0o744); err != nil {
			return nil, err
		}
	} else {
		if isNew, err := utils.EnsurePath(workingFolder, 0o744); err != nil {
			log.Errorf("failed to create workingFolder %s", workingFolder)
			return nil, err
		} else if isNew {
			defer removeIfNotDebug(workingFolder)
		}
	}

	var updates *unversioned.UpdateManifest
	// Parse report for update packages
	if reportFile != "" {
		updates, err = report.TryParseScanReport(reportFile, scanner, libraryPatchLevel, pkgTypes)
		if err != nil {
			return nil, err
		}
		log.Debugf("updates to apply: %v", updates)

		// Filter updates based on package types
		pkgTypesList, err := parsePkgTypes(pkgTypes)
		if err != nil {
			return nil, fmt.Errorf("invalid package types: %w", err)
		}

		if updates != nil {
			// Filter OS updates
			if !shouldIncludeOSUpdates(pkgTypesList) {
				log.Debugf("Filtering out OS updates based on pkg-types: %v", pkgTypesList)
				updates.OSUpdates = []unversioned.UpdatePackage{}
			}

			// Filter library updates
			if !shouldIncludeLibraryUpdates(pkgTypesList) {
				log.Debugf("Filtering out library updates based on pkg-types: %v", pkgTypesList)
				updates.LangUpdates = []unversioned.UpdatePackage{}
			}

			log.Debugf("Filtered updates to apply: OS=%d, Lang=%d", len(updates.OSUpdates), len(updates.LangUpdates))
		}
	}

	bkClient, err := bkNewClient(ctx, bkOpts)
	if err != nil {
		return nil, err
	}
	defer bkClient.Close()

	var ref string
	if reference.IsNameOnly(imageName) {
		log.Warnf("Image name has no tag or digest, using latest as tag")
		ref = fmt.Sprintf("%s:%s", imageName.Name(), defaultTag)
	} else {
		log.Debugf("Image name has tag or digest, using %s as tag", imageName.String())
		ref = imageName.String()
	}

	// Determine the loader type before starting goroutines
	finalLoaderType := loader
	if finalLoaderType == "" {
		finalLoaderType = detectLoaderFromBuildkitAddr(bkOpts.Addr)
		if finalLoaderType != "" {
			log.Debugf("Auto-detected loader type %q from buildkit address %q", finalLoaderType, bkOpts.Addr)
		}
	}

	// get the original media type of the image to determine if we should export as OCI or Docker
	mt, err := utils.GetMediaType(ref, finalLoaderType)
	shouldExportOCI := err == nil && strings.Contains(mt, "vnd.oci.image")

	switch {
	case shouldExportOCI:
		log.Debug("resolved media type is OCI")

	case err != nil:
		log.Warnf("unable to determine media type, defaulting to docker, err: %v", err)

	default:
		log.Warnf("resolved media type is Docker")
	}

	pipeR, pipeW := io.Pipe()
	dockerConfig := config.LoadDefaultConfigFile(os.Stderr)
	cfg := authprovider.DockerAuthProviderConfig{ConfigFile: dockerConfig}
	attachable := []session.Attachable{authprovider.NewDockerAuthProvider(cfg)}

	// create solve options based on whether were pushing to registry or loading to docker
	solveOpt := client.SolveOpt{
		Frontend: "",         // i.e. we are passing in the llb.Definition directly
		Session:  attachable, // used for authprovider, sshagentprovider and secretprovider
	}

	// determine which attributes to set for the export
	attrs := map[string]string{
		"name": patchedImageName,
		"annotation." + copaAnnotationKeyPrefix + ".image.patched": time.Now().UTC().Format(time.RFC3339),
	}
	if shouldExportOCI {
		attrs["oci-mediatypes"] = "true"
	}
	if push {
		attrs["push"] = "true"
		solveOpt.Exports = []client.ExportEntry{
			{
				Type:  client.ExporterImage,
				Attrs: attrs,
			},
		}
	} else {
		solveOpt.Exports = []client.ExportEntry{
			{
				Type:  client.ExporterDocker,
				Attrs: attrs,
				Output: func(_ map[string]string) (io.WriteCloser, error) {
					return pipeW, nil
				},
			},
		}
	}
	solveOpt.SourcePolicy, err = build.ReadSourcePolicy()
	if err != nil {
		return nil, err
	}

	if solveOpt.SourcePolicy != nil {
		switch {
		case strings.Contains(solveOpt.SourcePolicy.Rules[0].Updates.Identifier, "redhat"):
			err = errors.New("RedHat is not supported via source policies due to BusyBox not being in the RHEL repos\n" +
				"Please use a different RPM-based image")
			return nil, err

		case strings.Contains(solveOpt.SourcePolicy.Rules[0].Updates.Identifier, "rockylinux"):
			err = errors.New("RockyLinux is not supported via source policies due to " +
				"BusyBox not being in the RockyLinux repos\n" +
				"Please use a different RPM-based image")
			return nil, err

		case strings.Contains(solveOpt.SourcePolicy.Rules[0].Updates.Identifier, "alma"):
			err = errors.New("AlmaLinux is not supported via source policies due to BusyBox not being in the AlmaLinux repos\n" +
				"Please use a different RPM-based image")
			return nil, err
		}
	}

	// Create a channel to receive the patched image digest
	buildChannel := make(chan *client.SolveStatus)
	eg, ctx := errgroup.WithContext(ctx)
	eg.Go(func() error {
		var pkgType string
		var validatedManifest *unversioned.UpdateManifest
		if updates != nil {
			// create a new manifest with the successfully patched packages
			validatedManifest = &unversioned.UpdateManifest{
				Metadata: unversioned.Metadata{
					OS: unversioned.OS{
						Type:    updates.Metadata.OS.Type,
						Version: updates.Metadata.OS.Version,
					},
					Config: unversioned.Config{
						Arch: updates.Metadata.Config.Arch,
					},
				},
				OSUpdates:   []unversioned.UpdatePackage{},
				LangUpdates: []unversioned.UpdatePackage{},
			}
		}

<<<<<<< HEAD
		solveResponse, err := bkClient.Build(ctx, solveOpt, copaProduct,
			func(ctx context.Context, c gwclient.Client) (*gwclient.Result, error) {
				// Configure buildctl/client for use by package manager
				config, err := buildkit.InitializeBuildkitConfig(ctx, c, imageName.String())
=======
		solveResponse, err := bkClient.Build(ctx, solveOpt, copaProduct, func(ctx context.Context, c gwclient.Client) (*gwclient.Result, error) {
			// Configure buildctl/client for use by package manager
			config, err := buildkit.InitializeBuildkitConfig(ctx, c, imageName.String(), &targetPlatform.Platform)
			if err != nil {
				ch <- err
				return nil, err
			}

			// Create package manager helper
			var manager pkgmgr.PackageManager
			if reportFile == "" {
				// determine OS family
				fileBytes, err := buildkit.ExtractFileFromState(ctx, c, &config.ImageState, "/etc/os-release")
>>>>>>> 36ac193e
				if err != nil {
					ch <- err
					return nil, err
				}

				// Create package manager helper
				var manager pkgmgr.PackageManager
				if reportFile == "" {
					// determine OS family
					fileBytes, err := buildkit.ExtractFileFromState(ctx, c, &config.ImageState, "/etc/os-release")
					if err != nil {
						ch <- err
						return nil, fmt.Errorf("unable to extract /etc/os-release file from state %w", err)
					}

					osType, err := getOSType(ctx, fileBytes)
					if err != nil {
						ch <- err
						return nil, err
					}

					osVersion, err := getOSVersion(ctx, fileBytes)
					if err != nil {
						ch <- err
						return nil, err
					}

					isEOL, eolDate, err := utils.CheckEOSL(osType, osVersion)
					if err != nil {
						log.Warnf("Failed to check EOL status for %s %s: %v. Patch attempt will proceed.", osType, osVersion, err)
					} else if isEOL {
						eolMsg := fmt.Sprintf("The operating system %s %s appears to be End-Of-Support-Life.", osType, osVersion)
						if eolDate != "Unknown" && eolDate != "Not in EOL DB" &&
							eolDate != "Normalization Failed" && eolDate != "API Rate Limited" {
							eolMsg += fmt.Sprintf(" (EOL date: %s)", eolDate)
						}
						eolMsg += " Patching may fail, be incomplete, or use archived repositories. Consider upgrading the base image."
						log.Warn(eolMsg)
					}

					// get package manager based on os family type
					manager, err = pkgmgr.GetPackageManager(osType, osVersion, config, workingFolder)
					if err != nil {
						ch <- err
						return nil, err
					}
				} else {
					// get package manager based on os family type
					manager, err = pkgmgr.GetPackageManager(updates.Metadata.OS.Type,
						updates.Metadata.OS.Version, config, workingFolder)
					if err != nil {
						ch <- err
						return nil, err
					}
				}

				// Export the patched image state to Docker
				patchedImageState, errPkgs, err := manager.InstallUpdates(ctx, updates, ignoreError) // OS Package Manager updates
				if err != nil {
					ch <- err
					return nil, err
				}

				// Handle Language Specific Updates
				if updates != nil && len(updates.LangUpdates) > 0 {
					languageManagers := langmgr.GetLanguageManagers(config, workingFolder)
					var langErrPkgsFromAllManagers []string
					var combinedLangError error

					currentProcessingState := patchedImageState // Start with the state after OS updates

					for _, individualLangManager := range languageManagers {
						log.Debugf("Applying language updates using manager: %T", individualLangManager)
						var newState *llb.State
						var tempErrPkgs []string
						var tempErr error

						// Call InstallUpdates on the individual language manager instance
						newState, tempErrPkgs, tempErr = individualLangManager.InstallUpdates(ctx, updates, ignoreError)

						currentProcessingState = newState // Update state for the next manager or final result

						if tempErr != nil {
							log.Errorf("Error applying updates with language manager %T: %v", individualLangManager, tempErr)
							if combinedLangError == nil {
								combinedLangError = tempErr
							} else {
								combinedLangError = fmt.Errorf("%w; %v", combinedLangError, tempErr)
							}
							if !ignoreError {
								ch <- combinedLangError
								return nil, combinedLangError
							}
						}
						if len(tempErrPkgs) > 0 {
							langErrPkgsFromAllManagers = append(langErrPkgsFromAllManagers, tempErrPkgs...)
						}
					}

					// Update the main patchedImageState with the result of all language managers
					patchedImageState = currentProcessingState

					// Merge OS-level error packages with language-level error packages
					if len(langErrPkgsFromAllManagers) > 0 {
						errPkgs = append(errPkgs, langErrPkgsFromAllManagers...)
					}

					// Ensure uniqueness of all error packages after processing all language managers
					errPkgs = utils.DeduplicateStringSlice(errPkgs)

					if combinedLangError != nil && !ignoreError {
						ch <- combinedLangError
						return nil, combinedLangError
					}
				} else {
					log.Debug("No language-specific updates found in the manifest.")
				}

				def, err := patchedImageState.Marshal(ctx, llb.Platform(targetPlatform.Platform))
				if err != nil {
					ch <- err
					return nil, fmt.Errorf("unable to get platform from ImageState %w", err)
				}

				res, err := c.Solve(ctx, gwclient.SolveRequest{
					Definition: def.ToPB(),
					Evaluate:   true,
				})
				if err != nil {
					ch <- err
					return nil, err
				}

				fixed, err := normalizeConfigForPlatform(config.ConfigData, &targetPlatform)
				if err != nil {
					ch <- err
					return nil, err
				}
				res.AddMeta(exptypes.ExporterImageConfigKey, fixed)

				// for the vex document, only include updates that were successfully applied
				pkgType = manager.GetPackageType()
				if validatedManifest != nil {
					for _, update := range updates.OSUpdates {
						if !slices.Contains(errPkgs, update.Name) {
							validatedManifest.OSUpdates = append(validatedManifest.OSUpdates, update)
						}
					}
				}

				return res, nil
			}, buildChannel)

		// Currently can only validate updates if updating via scanner
		var patchedImageDigest string
		if err == nil && solveResponse != nil {
			digest := solveResponse.ExporterResponse[exptypes.ExporterImageDigestKey]
			patchedImageDigest = digest
		}
		if patchedImageDigest != "" && reportFile != "" && validatedManifest != nil {
			nameDigestOrTag := getRepoNameWithDigest(patchedImageName, patchedImageDigest)
			// vex document must contain at least one statement
			if output != "" && (len(validatedManifest.OSUpdates) > 0 || len(validatedManifest.LangUpdates) > 0) {
				if err := vex.TryOutputVexDocument(validatedManifest, pkgType, nameDigestOrTag, format, output); err != nil {
					ch <- err
					return err
				}
			}
		}

		return err
	})

	eg.Go(func() error {
		// not using shared context to not disrupt display but let us finish reporting errors
		mode := progressui.AutoMode
		if log.GetLevel() >= log.DebugLevel {
			mode = progressui.PlainMode
		}
		display, err := progressui.NewDisplay(os.Stderr, mode)
		if err != nil {
			return err
		}

		_, err = display.UpdateFrom(ctx, buildChannel)
		return err
	})

	// only load to docker if not pushing
	if !push {
		eg.Go(func() error {
			imgLoader, err := imageloader.New(ctx, imageloader.Config{Loader: finalLoaderType})
			if err != nil {
				err = fmt.Errorf("failed to create loader: %w", err)
				pipeR.CloseWithError(err)
				log.Error(err)
				return err
			}

			if err := imgLoader.Load(ctx, pipeR, patchedImageName); err != nil {
				err = fmt.Errorf("failed to load image: %w", err)
				pipeR.CloseWithError(err)
				log.Error(err)
				return err
			}
			return pipeR.Close()
		})
	} else {
		go func() {
			pipeR.Close()
		}()
	}

	err = eg.Wait()
	if err != nil {
		return nil, err
	}

	// Use the appropriate runtime for image descriptor lookup
	runtime := imageloader.Docker
	if finalLoaderType == imageloader.Podman {
		runtime = imageloader.Podman
	}

	patchedDesc, err := utils.GetImageDescriptor(context.Background(), patchedImageName, runtime)
	if err != nil { // dont necessarily need to fail if we can't get the descriptor
		prettyPlatform := platforms.Format(targetPlatform.Platform)
		log.Warnf("failed to get patched image descriptor for platform '%s':  %v", prettyPlatform, err)
	}

	// if we have a patched descriptor then augment it with original manifest level annotations
	if patchedDesc != nil {
		// get the original manifest level annotations for this platform
		originalAnnotations, err := utils.GetPlatformManifestAnnotations(ctx, image, &ispec.Platform{
			OS:           targetPlatform.OS,
			Architecture: targetPlatform.Architecture,
			Variant:      targetPlatform.Variant,
		})
		if err != nil {
			log.Warnf("Failed to get original manifest level annotations for platform %s: %v", targetPlatform.Platform, err)
		} else if len(originalAnnotations) > 0 {
			// create a new descriptor that includes the original manifest level annotations
			augmentedDesc := *patchedDesc
			if augmentedDesc.Annotations == nil {
				augmentedDesc.Annotations = make(map[string]string)
			}

			// copy original annotations
			maps.Copy(augmentedDesc.Annotations, originalAnnotations)

			// update creation timestamp to reflect patching
			augmentedDesc.Annotations["org.opencontainers.image.created"] = time.Now().UTC().Format(time.RFC3339)

			// add Copa image.patched annotation for patched platforms
			augmentedDesc.Annotations[copaAnnotationKeyPrefix+".image.patched"] = time.Now().UTC().Format(time.RFC3339)

			patchedDesc = &augmentedDesc
			log.Debugf("Preserved %d manifest level annotations for platform %s", len(originalAnnotations), targetPlatform.Platform)
		}
	}

	patchedRef, err := reference.ParseNamed(patchedImageName)
	log.Debugf("Patched image name: %s", patchedImageName)
	if err != nil {
		return nil, fmt.Errorf("failed to parse patched image name %s: %w", patchedImageName, err)
	}

	return &types.PatchResult{
		OriginalRef: imageName,
		PatchedRef:  patchedRef,
		PatchedDesc: patchedDesc,
	}, nil
}

// resolvePatchedTag merges explicit tag & suffix rules, returning the final patched tag.
func resolvePatchedTag(imageRef reference.Named, explicitTag, suffix string) (string, error) {
	// if user explicitly sets a final tag, that wins outright
	if explicitTag != "" {
		return explicitTag, nil
	}

	// parse out any existing tag from the image ref
	var baseTag string
	if tagged, ok := imageRef.(reference.Tagged); ok {
		baseTag = tagged.Tag()
	}

	// if suffix is empty, default to "patched"
	if suffix == "" {
		suffix = "patched"
	}

	// if we have no original baseTag (the user’s image had no tag),
	// then we can’t append a suffix to it
	if baseTag == "" {
		return "", fmt.Errorf("no tag found in image reference %s", imageRef.String())
	}

	// otherwise, combine them
	return fmt.Sprintf("%s-%s", baseTag, suffix), nil
}

func getOSType(ctx context.Context, osreleaseBytes []byte) (string, error) {
	r := bytes.NewReader(osreleaseBytes)
	osData, err := osrelease.Parse(ctx, r)
	if err != nil {
		return "", fmt.Errorf("unable to parse os-release data %w", err)
	}

	osType := strings.ToLower(osData["NAME"])
	switch {
	case strings.Contains(osType, "alpine"):
		return "alpine", nil
	case strings.Contains(osType, "debian"):
		return "debian", nil
	case strings.Contains(osType, "ubuntu"):
		return "ubuntu", nil
	case strings.Contains(osType, "amazon"):
		return "amazon", nil
	case strings.Contains(osType, "centos"):
		return "centos", nil
	case strings.Contains(osType, "mariner"):
		return "cbl-mariner", nil
	case strings.Contains(osType, "azure linux"):
		return "azurelinux", nil
	case strings.Contains(osType, "red hat"):
		return "redhat", nil
	case strings.Contains(osType, "rocky"):
		return "rocky", nil
	case strings.Contains(osType, "oracle"):
		return "oracle", nil
	case strings.Contains(osType, "alma"):
		return "alma", nil
	default:
		log.Error("unsupported osType ", osType)
		return "", errors.ErrUnsupported
	}
}

func getOSVersion(ctx context.Context, osreleaseBytes []byte) (string, error) {
	r := bytes.NewReader(osreleaseBytes)
	osData, err := osrelease.Parse(ctx, r)
	if err != nil {
		return "", fmt.Errorf("unable to parse os-release data %w", err)
	}

	return osData["VERSION_ID"], nil
}

// e.g. "docker.io/library/nginx:1.21.6-patched".
func getRepoNameWithDigest(patchedImageName, imageDigest string) string {
	parts := strings.Split(patchedImageName, "/")
	last := parts[len(parts)-1]
	if idx := strings.IndexRune(last, ':'); idx >= 0 {
		last = last[:idx]
	}
	nameWithDigest := fmt.Sprintf("%s@%s", last, imageDigest)
	return nameWithDigest
}

var validPlatforms = []string{
	"linux/386",
	"linux/amd64",
	"linux/arm",
	"linux/arm/v5",
	"linux/arm/v6",
	"linux/arm/v7",
	"linux/arm64",
	"linux/arm64/v8",
	"linux/ppc64le",
	"linux/s390x",
	"linux/riscv64",
}

// filterPlatforms filters discovered platforms based on user-specified target platforms.
func filterPlatforms(discoveredPlatforms []types.PatchPlatform, targetPlatforms []string) []types.PatchPlatform {
	var filtered []types.PatchPlatform

	for _, target := range targetPlatforms {
		// Validate platform against allowed list
		if !slices.Contains(validPlatforms, target) {
			log.Warnf("Platform %s is not in the list of valid platforms: %v", target, validPlatforms)
			continue
		}

		targetPlatform, err := platforms.Parse(target)
		if err != nil {
			log.Warnf("Invalid platform format %s: %v", target, err)
			continue
		}
		targetPlatform = platforms.Normalize(targetPlatform)

		for _, discovered := range discoveredPlatforms {
			if platforms.Only(targetPlatform).Match(discovered.Platform) {
				filtered = append(filtered, discovered)
				break
			}
		}
	}

	return filtered
}

func patchMultiPlatformImage(
	ctx context.Context,
	ch chan error,
	image, reportDir, patchedTag, suffix, workingFolder, scanner, format, output, loader string,
	ignoreError, push bool,
	pkgTypes, libraryPatchLevel string,
	bkOpts buildkit.Opts,
	targetPlatforms []string,
	discoveredPlatforms []types.PatchPlatform,
) error {
	log.Debugf("Handling platform specific errors with ignore-errors=%t", ignoreError)

	var platforms []types.PatchPlatform
	if reportDir != "" {
		// Using report directory - discover platforms from reports
		var err error
		platforms, err = buildkit.DiscoverPlatforms(image, reportDir, scanner)
		if err != nil {
			return err
		}
		if len(platforms) == 0 {
			return fmt.Errorf("no patchable platforms found for image %s", image)
		}
	} else {
		// No report directory - use discovered platforms and filter
		if len(discoveredPlatforms) == 0 {
			return fmt.Errorf("no platforms provided for image %s", image)
		}

		if len(targetPlatforms) > 0 {
			// Filter platforms based on user specification and validate
			patchPlatforms := filterPlatforms(discoveredPlatforms, targetPlatforms)
			if len(patchPlatforms) == 0 {
				return fmt.Errorf("none of the specified platforms %v are available in the image", targetPlatforms)
			}

			// Create a map to track which platforms should be patched
			shouldPatchMap := make(map[string]bool)
			for _, p := range patchPlatforms {
				key := buildkit.PlatformKey(p.Platform)
				shouldPatchMap[key] = true
			}

			// Process all platforms, marking which should be patched vs preserved
			for _, p := range discoveredPlatforms {
				platformCopy := p
				key := buildkit.PlatformKey(p.Platform)
				if shouldPatchMap[key] {
					// Platform should be patched
					platformCopy.ReportFile = ""
					platformCopy.ShouldPreserve = false
				} else {
					// Platform should be preserved
					platformCopy.ShouldPreserve = true
				}
				platforms = append(platforms, platformCopy)
			}

			log.Infof("Patching specified platforms, preserving others")
		} else {
			// Patch all available platforms since no specific platforms were requested
			for _, p := range discoveredPlatforms {
				platformCopy := p
				platformCopy.ReportFile = "" // No vulnerability report, just patch with latest packages
				platformCopy.ShouldPreserve = false
				platforms = append(platforms, platformCopy)
			}
			log.Infof("Patching all available platforms")
		}
	}

	sem := make(chan struct{}, runtime.NumCPU())
	g, gctx := errgroup.WithContext(ctx)

	var mu sync.Mutex
	patchResults := []types.PatchResult{}

	summaryMap := make(map[string]*types.MultiPlatformSummary)

	for _, p := range platforms {
		// rebind
		p := p //nolint
		platformKey := buildkit.PlatformKey(p.Platform)
		g.Go(func() error {
			select {
			case sem <- struct{}{}:
			case <-gctx.Done():
				return gctx.Err()
			}
			defer func() { <-sem }()

<<<<<<< HEAD
			res, err := patchSingleArchImage(gctx, ch, image, p.ReportFile, patchedTag, suffix,
				workingFolder, scanner, format, output, p, ignoreError, push, pkgTypes,
				libraryPatchLevel, bkOpts, true)
=======
			if p.ShouldPreserve {
				// Platform marked for preservation - preserve original
				log.Infof("Platform %s marked for preservation, preserving original in manifest", p.OS+"/"+p.Architecture)

				// Parse the original image reference for the result
				originalRef, err := reference.ParseNormalizedNamed(image)
				if err != nil {
					mu.Lock()
					summaryMap[platformKey] = &types.MultiPlatformSummary{
						Platform: platformKey,
						Status:   "Error",
						Ref:      "",
						Message:  fmt.Sprintf("failed to parse original image reference: %v", err),
					}
					mu.Unlock()
					return err
				}

				// Handle Windows platform without push enabled
				if !push && p.OS == "windows" {
					mu.Lock()
					defer mu.Unlock()
					if !ignoreError {
						summaryMap[platformKey] = &types.MultiPlatformSummary{
							Platform: platformKey,
							Status:   "Error",
							Ref:      originalRef.String() + " (original reference)",
							Message:  "Windows images are not patched",
						}
						return errors.New("cannot save Windows platform image without pushing to registry. Use --push flag to save Windows images to a registry or run with --ignore-errors")
					}
					summaryMap[platformKey] = &types.MultiPlatformSummary{
						Platform: platformKey,
						Status:   "Ignored",
						Ref:      originalRef.String() + " (original reference)",
						Message:  "Windows images are not patched and will be preserved as-is",
					}
					log.Warn("Cannot save Windows platform image without pushing to registry. Use --push flag to save Windows images to a registry.")
					return nil
				}

				// Get the original platform descriptor from the manifest
				originalDesc, err := getPlatformDescriptorFromManifest(image, &p)
				if err != nil {
					mu.Lock()
					summaryMap[platformKey] = &types.MultiPlatformSummary{
						Platform: platformKey,
						Status:   "Error",
						Ref:      "",
						Message:  fmt.Sprintf("failed to get original descriptor for platform %s: %v", p.OS+"/"+p.Architecture, err),
					}
					mu.Unlock()
					return err
				}

				// For platforms without reports, use the original image digest/reference
				result := types.PatchResult{
					OriginalRef: originalRef,
					PatchedRef:  originalRef,
					PatchedDesc: originalDesc,
				}

				mu.Lock()
				patchResults = append(patchResults, result)
				// Add summary entry for unpatched platform
				summaryMap[platformKey] = &types.MultiPlatformSummary{
					Platform: platformKey,
					Status:   "Not Patched",
					Ref:      originalRef.String() + " (original reference)",
					Message:  "Preserved original image (No Scan Report provided for platform)",
				}
				mu.Unlock()
				return nil
			}

			// When no report directory is provided, patch with empty report file
			reportFile := p.ReportFile
			if reportDir == "" {
				reportFile = ""
			}

			res, err := patchSingleArchImage(gctx, ch, image, reportFile, patchedTag, suffix, workingFolder, scanner, format, output, loader, p, ignoreError, push, bkOpts, true)
			mu.Lock()
			defer mu.Unlock()
>>>>>>> 36ac193e
			if err != nil {
				status := "Error"
				if ignoreError {
					status = "Ignored"
				}
				summaryMap[platformKey] = &types.MultiPlatformSummary{
					Platform: platformKey,
					Status:   status,
					Ref:      "",
					Message:  err.Error(),
				}
				if !ignoreError {
					return err
				}
				return nil
			} else if res == nil {
				summaryMap[platformKey] = &types.MultiPlatformSummary{
					Platform: platformKey,
					Status:   "Error",
					Ref:      "",
					Message:  "patchSingleArchImage returned nil result",
				}
				return nil
			}

			patchResults = append(patchResults, *res)
			summaryMap[platformKey] = &types.MultiPlatformSummary{
				Platform: platformKey,
				Status:   "Patched",
				Ref:      res.PatchedRef.String(),
				Message:  fmt.Sprintf("Successfully patched image (%s)", p.OS+"/"+p.Architecture),
			}
			return nil
		})
	}

	if err := g.Wait(); err != nil {
		return err
	}

	// resolve image ref
	imageName, err := reference.ParseNormalizedNamed(image)
	if err != nil {
		return fmt.Errorf("failed to parse reference: %w", err)
	}

	resolvedPatchedTag, err := resolvePatchedTag(imageName, patchedTag, suffix)
	if err != nil {
		return err
	}
	patchedImageName, err := reference.WithTag(imageName, resolvedPatchedTag)
	if err != nil {
		return fmt.Errorf("failed to parse patched image name: %w", err)
	}

	if push {
		err = createMultiPlatformManifest(ctx, patchedImageName, patchResults, image)
		if err != nil {
			return fmt.Errorf("manifest list creation failed: %w", err)
		}
	}

	if !push {
		// Show push commands only for actually patched images (not preserved originals)
		patchedOnlyResults := make([]types.PatchResult, 0)
		for _, result := range patchResults {
			// Only include results where the patched ref differs from original ref
			if result.PatchedRef.String() != result.OriginalRef.String() {
				patchedOnlyResults = append(patchedOnlyResults, result)
			}
		}

		if len(patchedOnlyResults) > 0 {
			log.Info("To push the individual architecture images, run:")
			for _, result := range patchedOnlyResults {
				log.Infof("  docker push %s", result.PatchedRef.String())
			}
			log.Infof("To create and push the multi-platform manifest, run:")

			// Include all platforms (both patched and preserved) in the manifest create command
			refs := make([]string, len(patchResults))
			for i, result := range patchResults {
				if result.PatchedRef.String() != result.OriginalRef.String() {
					// Use the patched reference for actually patched platforms
					refs[i] = result.PatchedRef.String()
				} else {
					// Use the original reference with digest for preserved platforms
					if result.PatchedDesc != nil && result.PatchedDesc.Digest.String() != "" {
						refs[i] = result.OriginalRef.String() + "@" + result.PatchedDesc.Digest.String()
					} else {
						refs[i] = result.OriginalRef.String()
					}
				}
			}

			log.Infof("  docker buildx imagetools create --tag %s %s", patchedImageName.String(), strings.Join(refs, " "))
		} else {
			return fmt.Errorf("no images were processed, check the logs for errors")
		}
	}

	var b strings.Builder
	w := tabwriter.NewWriter(&b, 0, 0, 2, ' ', 0)
	fmt.Fprintln(w, "PLATFORM\tSTATUS\tREFERENCE\tMESSAGE")

	for _, p := range platforms {
		platformKey := buildkit.PlatformKey(p.Platform)
		s := summaryMap[platformKey]
		if s != nil {
			ref := s.Ref
			if ref == "" {
				ref = "-"
			}
			fmt.Fprintf(w, "%s\t%s\t%s\t%s\n", s.Platform, s.Status, ref, s.Message)
		}
	}
	w.Flush()
	log.Info("\nMulti-arch patch summary:\n" + b.String())

	return nil
}

// Gets the descriptor for a specific platform from a multi-arch manifest.
func getPlatformDescriptorFromManifest(
	imageRef string,
	targetPlatform *types.PatchPlatform,
) (*ispec.Descriptor, error) {
	ref, err := name.ParseReference(imageRef)
	if err != nil {
		return nil, fmt.Errorf("error parsing reference %q: %w", imageRef, err)
	}

	desc, err := remote.Get(ref)
	if err != nil {
		return nil, fmt.Errorf("error fetching descriptor for %q: %w", imageRef, err)
	}

	if !desc.MediaType.IsIndex() {
		return nil, fmt.Errorf("expected multi-platform image but got single-platform image")
	}

	index, err := desc.ImageIndex()
	if err != nil {
		return nil, fmt.Errorf("error getting image index: %w", err)
	}

	manifest, err := index.IndexManifest()
	if err != nil {
		return nil, fmt.Errorf("error getting manifest: %w", err)
	}

	// Find the descriptor for the target platform
	for i := range manifest.Manifests {
		m := &manifest.Manifests[i]
		if m.Platform == nil {
			continue
		}

		// Normalize the variant comparison - treat missing variant as empty string
		manifestVariant := m.Platform.Variant
		targetVariant := targetPlatform.Variant
		if m.Platform.Architecture == "arm64" && manifestVariant == "v8" {
			manifestVariant = ""
		}
		if targetPlatform.Architecture == "arm64" && targetVariant == "v8" {
			targetVariant = ""
		}

		if m.Platform.OS == targetPlatform.OS &&
			m.Platform.Architecture == targetPlatform.Architecture &&
			manifestVariant == targetVariant &&
			m.Platform.OSVersion == targetPlatform.OSVersion {
			// Convert the descriptor to the expected format
			ociDesc := &ispec.Descriptor{
				MediaType: string(m.MediaType),
				Size:      m.Size,
				Digest:    digest.Digest(m.Digest.String()),
				Platform: &ispec.Platform{
					OS:           m.Platform.OS,
					Architecture: m.Platform.Architecture,
					Variant:      m.Platform.Variant,
					OSVersion:    m.Platform.OSVersion,
					OSFeatures:   m.Platform.OSFeatures,
				},
				Annotations: m.Annotations,
			}
			return ociDesc, nil
		}
	}

	return nil, fmt.Errorf("platform %s/%s not found in manifest", targetPlatform.OS, targetPlatform.Architecture)
}<|MERGE_RESOLUTION|>--- conflicted
+++ resolved
@@ -37,12 +37,8 @@
 	"github.com/opencontainers/go-digest"
 	ispec "github.com/opencontainers/image-spec/specs-go/v1"
 	"github.com/project-copacetic/copacetic/pkg/buildkit"
-<<<<<<< HEAD
-	"github.com/project-copacetic/copacetic/pkg/buildkit/connhelpers"
+	"github.com/project-copacetic/copacetic/pkg/imageloader"
 	"github.com/project-copacetic/copacetic/pkg/langmgr"
-=======
-	"github.com/project-copacetic/copacetic/pkg/imageloader"
->>>>>>> 36ac193e
 	"github.com/project-copacetic/copacetic/pkg/pkgmgr"
 	"github.com/project-copacetic/copacetic/pkg/report"
 	"github.com/project-copacetic/copacetic/pkg/types"
@@ -53,24 +49,16 @@
 )
 
 const (
-<<<<<<< HEAD
-	copaProduct     = "copa"
-	defaultRegistry = "docker.io"
-	defaultTag      = "latest"
-
-	// Package types.
-	PkgTypeOS      = "os"
-	PkgTypeLibrary = "library"
-
-	LINUX = "linux"
-=======
 	copaProduct             = "copa"
 	defaultRegistry         = "docker.io"
 	defaultTag              = "latest"
 	LINUX                   = "linux"
 	ARM64                   = "arm64"
 	copaAnnotationKeyPrefix = "sh.copa"
->>>>>>> 36ac193e
+
+	// Package types.
+	PkgTypeOS      = "os"
+	PkgTypeLibrary = "library"
 )
 
 // for testing.
@@ -78,7 +66,6 @@
 	bkNewClient = buildkit.NewClient
 )
 
-<<<<<<< HEAD
 // Package types supported by copa
 
 // parsePkgTypes parses a comma-separated string of package types and validates them.
@@ -122,7 +109,8 @@
 		return fmt.Errorf("library package types require a scanner report file to be provided")
 	}
 	return nil
-=======
+}
+
 // detectLoaderFromBuildkitAddr attempts to determine the appropriate loader.
 // based on the buildkit connection address scheme.
 func detectLoaderFromBuildkitAddr(addr string) string {
@@ -145,7 +133,6 @@
 		// Unknown scheme, let imageloader auto-detect
 		return ""
 	}
->>>>>>> 36ac193e
 }
 
 // archTag returns "patched-arm64" or "patched-arm-v7" etc.
@@ -308,30 +295,18 @@
 // Patch command applies package updates to an OCI image given a vulnerability report.
 func Patch(
 	ctx context.Context, timeout time.Duration,
-<<<<<<< HEAD
-	image, reportFile, reportDirectory, platformSpecificErrors, patchedTag, suffix, workingFolder, scanner,
-	format, output string,
-	ignoreError, push bool,
-	pkgTypes, libraryPatchLevel string,
-=======
 	image, reportPath, patchedTag, suffix, workingFolder, scanner, format, output, loader string,
 	ignoreError, push bool,
 	targetPlatforms []string,
->>>>>>> 36ac193e
 	bkOpts buildkit.Opts,
+	pkgTypes, libraryPatchLevel string,
 ) error {
 	timeoutCtx, cancel := context.WithTimeout(ctx, timeout)
 	defer cancel()
 
 	ch := make(chan error)
 	go func() {
-<<<<<<< HEAD
-		ch <- patchWithContext(timeoutCtx, ch, image, reportFile, reportDirectory, platformSpecificErrors,
-			patchedTag, suffix, workingFolder, scanner, format, output, ignoreError, push, pkgTypes,
-			libraryPatchLevel, bkOpts)
-=======
-		ch <- patchWithContext(timeoutCtx, ch, image, reportPath, patchedTag, suffix, workingFolder, scanner, format, output, loader, ignoreError, push, targetPlatforms, bkOpts)
->>>>>>> 36ac193e
+		ch <- patchWithContext(timeoutCtx, ch, image, reportPath, patchedTag, suffix, workingFolder, scanner, format, output, loader, ignoreError, push, targetPlatforms, bkOpts, pkgTypes, libraryPatchLevel)
 	}()
 
 	select {
@@ -359,85 +334,34 @@
 func patchWithContext(
 	ctx context.Context,
 	ch chan error,
-<<<<<<< HEAD
-	image, reportFile, reportDirectory, platformSpecificErrors, patchedTag, suffix, workingFolder, scanner,
-	format, output string,
-	ignoreError, push bool,
-	pkgTypes, libraryPatchLevel string,
-	bkOpts buildkit.Opts,
-) error {
-	if reportFile != "" && reportDirectory != "" {
-		return fmt.Errorf("both report file and directory provided, please provide only one")
-	}
-
-	// Parse and validate package types early
-	pkgTypesList, err := parsePkgTypes(pkgTypes)
-	if err != nil {
-		return fmt.Errorf("invalid package types: %w", err)
-	}
-
-	// Validate that library package types require a scanner report
-	reportProvided := reportFile != "" || reportDirectory != ""
-	if err := validateLibraryPkgTypesRequireReport(pkgTypesList, reportProvided); err != nil {
-		return err
-	}
-
-	// try report file
-	if reportFile != "" {
-		// check if reportFile exists
-		if _, err := os.Stat(reportFile); os.IsNotExist(err) {
-			return fmt.Errorf("report file %s does not exist", reportFile)
-		}
-		// check if reportFile is a file
-		f, err := os.Stat(reportFile)
-=======
 	image, reportPath, patchedTag, suffix, workingFolder, scanner, format, output, loader string,
 	ignoreError, push bool,
 	targetPlatforms []string,
 	bkOpts buildkit.Opts,
+	pkgTypes, libraryPatchLevel string,
 ) error {
+	// Parse and validate package types early
+	pkgTypesList, err := parsePkgTypes(pkgTypes)
+	if err != nil {
+		return fmt.Errorf("invalid package types: %w", err)
+	}
+
+	// Validate that library package types require a scanner report
+	reportProvided := reportPath != ""
+	if err := validateLibraryPkgTypesRequireReport(pkgTypesList, reportProvided); err != nil {
+		return err
+	}
+
 	// Handle empty report path - check if image is manifest list or single platform
 	if reportPath == "" {
 		// Discover platforms from the image reference to determine if it's multi-platform
 		discoveredPlatforms, err := buildkit.DiscoverPlatformsFromReference(image)
->>>>>>> 36ac193e
 		if err != nil {
 			// Failed to discover platforms - treat as single-platform image
 			log.Warnf("Failed to discover platforms for image %s (treating as single-platform): %v", image, err)
 			if len(targetPlatforms) > 0 {
 				log.Info("Platform flag ignored when platform discovery fails")
 			}
-<<<<<<< HEAD
-			return fmt.Errorf("failed to stat report file %s: %w", reportFile, err)
-		}
-		if f.IsDir() {
-			return fmt.Errorf("report file %s is a directory, please provide a file", reportFile)
-		}
-		log.Debugf("Using report file: %s", reportFile)
-		platform := types.PatchPlatform{
-			Platform: platforms.Normalize(platforms.DefaultSpec()),
-		}
-		if platform.OS != LINUX {
-			platform.OS = LINUX
-		}
-		result, err := patchSingleArchImage(ctx, ch, image, reportFile, patchedTag, suffix, workingFolder,
-			scanner, format, output, platform, ignoreError, push, pkgTypes, libraryPatchLevel, bkOpts, false)
-		if err == nil && result != nil {
-			log.Infof("Patched image (%s): %s\n", platform.OS+"/"+platform.Architecture, result.PatchedRef.String())
-		}
-		return err
-	} else if reportDirectory == "" && reportFile == "" {
-		platform := types.PatchPlatform{
-			Platform: platforms.Normalize(platforms.DefaultSpec()),
-		}
-		if platform.OS != LINUX {
-			platform.OS = LINUX
-		}
-		result, err := patchSingleArchImage(ctx, ch, image, reportFile, patchedTag, suffix, workingFolder,
-			scanner, format, output, platform, ignoreError, push, pkgTypes, libraryPatchLevel, bkOpts, false)
-		if err == nil && result != nil && result.PatchedRef != nil {
-			log.Infof("Patched image (%s): %s\n", platform.OS+"/"+platform.Architecture, result.PatchedRef)
-=======
 
 			// Fallback to default platform
 			platform := types.PatchPlatform{
@@ -449,7 +373,7 @@
 				platform.OS = LINUX
 			}
 
-			result, err := patchSingleArchImage(ctx, ch, image, "", patchedTag, suffix, workingFolder, scanner, format, output, loader, platform, ignoreError, push, bkOpts, false)
+			result, err := patchSingleArchImage(ctx, ch, image, "", patchedTag, suffix, workingFolder, scanner, format, output, loader, platform, ignoreError, push, bkOpts, false, pkgTypes, libraryPatchLevel)
 			if err == nil && result != nil && result.PatchedRef != nil {
 				log.Infof("Patched image (%s): %s\n", platform.OS+"/"+platform.Architecture, result.PatchedRef)
 			}
@@ -476,16 +400,15 @@
 				ShouldPreserve: false,
 			}
 
-			result, err := patchSingleArchImage(ctx, ch, image, "", patchedTag, suffix, workingFolder, scanner, format, output, loader, platform, ignoreError, push, bkOpts, false)
+			result, err := patchSingleArchImage(ctx, ch, image, "", patchedTag, suffix, workingFolder, scanner, format, output, loader, platform, ignoreError, push, bkOpts, false, pkgTypes, libraryPatchLevel)
 			if err == nil && result != nil && result.PatchedRef != nil {
 				log.Infof("Patched image (%s): %s\n", platform.OS+"/"+platform.Architecture, result.PatchedRef)
 			}
 			return err
->>>>>>> 36ac193e
 		}
 
 		log.Debugf("Detected multi-platform image with %d platforms", len(discoveredPlatforms))
-		return patchMultiPlatformImage(ctx, ch, image, "", patchedTag, suffix, workingFolder, scanner, format, output, loader, ignoreError, push, bkOpts, targetPlatforms, discoveredPlatforms)
+		return patchMultiPlatformImage(ctx, ch, image, "", patchedTag, suffix, workingFolder, scanner, format, output, loader, ignoreError, push, bkOpts, targetPlatforms, discoveredPlatforms, pkgTypes, libraryPatchLevel)
 	}
 
 	// Check if reportPath exists
@@ -499,18 +422,13 @@
 		return fmt.Errorf("failed to stat report path %s: %w", reportPath, err)
 	}
 
-<<<<<<< HEAD
-	return patchMultiArchImage(ctx, ch, platformSpecificErrors, image, reportDirectory,
-		patchedTag, suffix, workingFolder, scanner, format, output, ignoreError, push,
-		pkgTypes, libraryPatchLevel, bkOpts)
-=======
 	if f.IsDir() {
 		// Handle directory - multi-platform patching
 		log.Debugf("Using report directory: %s", reportPath)
 		if len(targetPlatforms) > 0 {
 			log.Info("Platform flag ignored when report directory is provided")
 		}
-		return patchMultiPlatformImage(ctx, ch, image, reportPath, patchedTag, suffix, workingFolder, scanner, format, output, loader, ignoreError, push, bkOpts, nil, nil)
+		return patchMultiPlatformImage(ctx, ch, image, reportPath, patchedTag, suffix, workingFolder, scanner, format, output, loader, ignoreError, push, bkOpts, nil, nil, pkgTypes, libraryPatchLevel)
 	}
 	// Handle file - single-platform patching
 	log.Debugf("Using report file: %s", reportPath)
@@ -520,12 +438,11 @@
 	if platform.OS != LINUX {
 		platform.OS = LINUX
 	}
-	result, err := patchSingleArchImage(ctx, ch, image, reportPath, patchedTag, suffix, workingFolder, scanner, format, output, loader, platform, ignoreError, push, bkOpts, false)
+	result, err := patchSingleArchImage(ctx, ch, image, reportPath, patchedTag, suffix, workingFolder, scanner, format, output, loader, platform, ignoreError, push, bkOpts, false, pkgTypes, libraryPatchLevel)
 	if err == nil && result != nil {
 		log.Infof("Patched image (%s): %s\n", platform.OS+"/"+platform.Architecture, result.PatchedRef.String())
 	}
 	return err
->>>>>>> 36ac193e
 }
 
 func patchSingleArchImage(
@@ -535,9 +452,9 @@
 	//nolint:gocritic
 	targetPlatform types.PatchPlatform,
 	ignoreError, push bool,
-	pkgTypes, libraryPatchLevel string,
 	bkOpts buildkit.Opts,
 	multiPlatform bool,
+	pkgTypes, libraryPatchLevel string,
 ) (*types.PatchResult, error) {
 	if reportFile == "" && output != "" {
 		log.Warn("No vulnerability report was provided, so no VEX output will be generated.")
@@ -559,8 +476,7 @@
 			// check if emulation is enabled
 
 			if emulationEnabled := buildkit.QemuAvailable(&targetPlatform); !emulationEnabled {
-				return nil, fmt.Errorf("emulation is not enabled for platform %s",
-					targetPlatform.OS+"/"+targetPlatform.Architecture)
+				return nil, fmt.Errorf("emulation is not enabled for platform %s", targetPlatform.OS+"/"+targetPlatform.Architecture)
 			}
 			log.Debugf("Emulation is enabled for platform %+v", targetPlatform)
 		}
@@ -606,13 +522,14 @@
 	var updates *unversioned.UpdateManifest
 	// Parse report for update packages
 	if reportFile != "" {
-		updates, err = report.TryParseScanReport(reportFile, scanner, libraryPatchLevel, pkgTypes)
+		updates, err = report.TryParseScanReport(reportFile, scanner, pkgTypes, libraryPatchLevel)
 		if err != nil {
 			return nil, err
 		}
 		log.Debugf("updates to apply: %v", updates)
 
 		// Filter updates based on package types
+
 		pkgTypesList, err := parsePkgTypes(pkgTypes)
 		if err != nil {
 			return nil, fmt.Errorf("invalid package types: %w", err)
@@ -725,8 +642,7 @@
 			return nil, err
 
 		case strings.Contains(solveOpt.SourcePolicy.Rules[0].Updates.Identifier, "rockylinux"):
-			err = errors.New("RockyLinux is not supported via source policies due to " +
-				"BusyBox not being in the RockyLinux repos\n" +
+			err = errors.New("RockyLinux is not supported via source policies due to BusyBox not being in the RockyLinux repos\n" +
 				"Please use a different RPM-based image")
 			return nil, err
 
@@ -760,12 +676,6 @@
 			}
 		}
 
-<<<<<<< HEAD
-		solveResponse, err := bkClient.Build(ctx, solveOpt, copaProduct,
-			func(ctx context.Context, c gwclient.Client) (*gwclient.Result, error) {
-				// Configure buildctl/client for use by package manager
-				config, err := buildkit.InitializeBuildkitConfig(ctx, c, imageName.String())
-=======
 		solveResponse, err := bkClient.Build(ctx, solveOpt, copaProduct, func(ctx context.Context, c gwclient.Client) (*gwclient.Result, error) {
 			// Configure buildctl/client for use by package manager
 			config, err := buildkit.InitializeBuildkitConfig(ctx, c, imageName.String(), &targetPlatform.Platform)
@@ -779,159 +689,149 @@
 			if reportFile == "" {
 				// determine OS family
 				fileBytes, err := buildkit.ExtractFileFromState(ctx, c, &config.ImageState, "/etc/os-release")
->>>>>>> 36ac193e
+				if err != nil {
+					ch <- err
+					return nil, fmt.Errorf("unable to extract /etc/os-release file from state %w", err)
+				}
+
+				osType, err := getOSType(ctx, fileBytes)
 				if err != nil {
 					ch <- err
 					return nil, err
 				}
 
-				// Create package manager helper
-				var manager pkgmgr.PackageManager
-				if reportFile == "" {
-					// determine OS family
-					fileBytes, err := buildkit.ExtractFileFromState(ctx, c, &config.ImageState, "/etc/os-release")
-					if err != nil {
-						ch <- err
-						return nil, fmt.Errorf("unable to extract /etc/os-release file from state %w", err)
-					}
-
-					osType, err := getOSType(ctx, fileBytes)
-					if err != nil {
-						ch <- err
-						return nil, err
-					}
-
-					osVersion, err := getOSVersion(ctx, fileBytes)
-					if err != nil {
-						ch <- err
-						return nil, err
-					}
-
-					isEOL, eolDate, err := utils.CheckEOSL(osType, osVersion)
-					if err != nil {
-						log.Warnf("Failed to check EOL status for %s %s: %v. Patch attempt will proceed.", osType, osVersion, err)
-					} else if isEOL {
-						eolMsg := fmt.Sprintf("The operating system %s %s appears to be End-Of-Support-Life.", osType, osVersion)
-						if eolDate != "Unknown" && eolDate != "Not in EOL DB" &&
-							eolDate != "Normalization Failed" && eolDate != "API Rate Limited" {
-							eolMsg += fmt.Sprintf(" (EOL date: %s)", eolDate)
-						}
-						eolMsg += " Patching may fail, be incomplete, or use archived repositories. Consider upgrading the base image."
-						log.Warn(eolMsg)
-					}
-
-					// get package manager based on os family type
-					manager, err = pkgmgr.GetPackageManager(osType, osVersion, config, workingFolder)
-					if err != nil {
-						ch <- err
-						return nil, err
-					}
-				} else {
-					// get package manager based on os family type
-					manager, err = pkgmgr.GetPackageManager(updates.Metadata.OS.Type,
-						updates.Metadata.OS.Version, config, workingFolder)
-					if err != nil {
-						ch <- err
-						return nil, err
-					}
-				}
-
-				// Export the patched image state to Docker
-				patchedImageState, errPkgs, err := manager.InstallUpdates(ctx, updates, ignoreError) // OS Package Manager updates
+				osVersion, err := getOSVersion(ctx, fileBytes)
 				if err != nil {
 					ch <- err
 					return nil, err
 				}
 
-				// Handle Language Specific Updates
-				if updates != nil && len(updates.LangUpdates) > 0 {
-					languageManagers := langmgr.GetLanguageManagers(config, workingFolder)
-					var langErrPkgsFromAllManagers []string
-					var combinedLangError error
-
-					currentProcessingState := patchedImageState // Start with the state after OS updates
-
-					for _, individualLangManager := range languageManagers {
-						log.Debugf("Applying language updates using manager: %T", individualLangManager)
-						var newState *llb.State
-						var tempErrPkgs []string
-						var tempErr error
-
-						// Call InstallUpdates on the individual language manager instance
-						newState, tempErrPkgs, tempErr = individualLangManager.InstallUpdates(ctx, updates, ignoreError)
-
-						currentProcessingState = newState // Update state for the next manager or final result
-
-						if tempErr != nil {
-							log.Errorf("Error applying updates with language manager %T: %v", individualLangManager, tempErr)
-							if combinedLangError == nil {
-								combinedLangError = tempErr
-							} else {
-								combinedLangError = fmt.Errorf("%w; %v", combinedLangError, tempErr)
-							}
-							if !ignoreError {
-								ch <- combinedLangError
-								return nil, combinedLangError
-							}
-						}
-						if len(tempErrPkgs) > 0 {
-							langErrPkgsFromAllManagers = append(langErrPkgsFromAllManagers, tempErrPkgs...)
-						}
+				isEOL, eolDate, err := utils.CheckEOSL(osType, osVersion)
+				if err != nil {
+					log.Warnf("Failed to check EOL status for %s %s: %v. Patch attempt will proceed.", osType, osVersion, err)
+				} else if isEOL {
+					eolMsg := fmt.Sprintf("The operating system %s %s appears to be End-Of-Support-Life.", osType, osVersion)
+					if eolDate != "Unknown" && eolDate != "Not in EOL DB" && eolDate != "Normalization Failed" && eolDate != "API Rate Limited" {
+						eolMsg += fmt.Sprintf(" (EOL date: %s)", eolDate)
 					}
-
-					// Update the main patchedImageState with the result of all language managers
-					patchedImageState = currentProcessingState
-
-					// Merge OS-level error packages with language-level error packages
-					if len(langErrPkgsFromAllManagers) > 0 {
-						errPkgs = append(errPkgs, langErrPkgsFromAllManagers...)
-					}
-
-					// Ensure uniqueness of all error packages after processing all language managers
-					errPkgs = utils.DeduplicateStringSlice(errPkgs)
-
-					if combinedLangError != nil && !ignoreError {
-						ch <- combinedLangError
-						return nil, combinedLangError
-					}
-				} else {
-					log.Debug("No language-specific updates found in the manifest.")
-				}
-
-				def, err := patchedImageState.Marshal(ctx, llb.Platform(targetPlatform.Platform))
-				if err != nil {
-					ch <- err
-					return nil, fmt.Errorf("unable to get platform from ImageState %w", err)
-				}
-
-				res, err := c.Solve(ctx, gwclient.SolveRequest{
-					Definition: def.ToPB(),
-					Evaluate:   true,
-				})
+					eolMsg += " Patching may fail, be incomplete, or use archived repositories. Consider upgrading the base image."
+					log.Warn(eolMsg)
+				}
+
+				// get package manager based on os family type
+				manager, err = pkgmgr.GetPackageManager(osType, osVersion, config, workingFolder)
 				if err != nil {
 					ch <- err
 					return nil, err
 				}
-
-				fixed, err := normalizeConfigForPlatform(config.ConfigData, &targetPlatform)
+			} else {
+				// get package manager based on os family type
+				manager, err = pkgmgr.GetPackageManager(updates.Metadata.OS.Type, updates.Metadata.OS.Version, config, workingFolder)
 				if err != nil {
 					ch <- err
 					return nil, err
 				}
-				res.AddMeta(exptypes.ExporterImageConfigKey, fixed)
-
-				// for the vex document, only include updates that were successfully applied
-				pkgType = manager.GetPackageType()
-				if validatedManifest != nil {
-					for _, update := range updates.OSUpdates {
-						if !slices.Contains(errPkgs, update.Name) {
-							validatedManifest.OSUpdates = append(validatedManifest.OSUpdates, update)
+			}
+
+			// Export the patched image state to Docker
+
+			// Handle OS Package Manager updates
+			patchedImageState, errPkgs, err := manager.InstallUpdates(ctx, updates, ignoreError)
+			if err != nil {
+				ch <- err
+				return nil, err
+			}
+
+			// Handle Language Specific Updates
+			if updates != nil && len(updates.LangUpdates) > 0 {
+				languageManagers := langmgr.GetLanguageManagers(config, workingFolder)
+				var langErrPkgsFromAllManagers []string
+				var combinedLangError error
+
+				currentProcessingState := patchedImageState // Start with the state after OS updates
+
+				for _, individualLangManager := range languageManagers {
+					log.Debugf("Applying language updates using manager: %T", individualLangManager)
+					var newState *llb.State
+					var tempErrPkgs []string
+					var tempErr error
+
+					// Call InstallUpdates on the individual language manager instance
+					newState, tempErrPkgs, tempErr = individualLangManager.InstallUpdates(ctx, updates, ignoreError)
+
+					currentProcessingState = newState // Update state for the next manager or final result
+
+					if tempErr != nil {
+						log.Errorf("Error applying updates with language manager %T: %v", individualLangManager, tempErr)
+						if combinedLangError == nil {
+							combinedLangError = tempErr
+						} else {
+							combinedLangError = fmt.Errorf("%w; %v", combinedLangError, tempErr)
+						}
+						if !ignoreError {
+							ch <- combinedLangError
+							return nil, combinedLangError
 						}
 					}
-				}
-
-				return res, nil
-			}, buildChannel)
+					if len(tempErrPkgs) > 0 {
+						langErrPkgsFromAllManagers = append(langErrPkgsFromAllManagers, tempErrPkgs...)
+					}
+				}
+
+				// Update the main patchedImageState with the result of all language managers
+				patchedImageState = currentProcessingState
+
+				// Merge OS-level error packages with language-level error packages
+				if len(langErrPkgsFromAllManagers) > 0 {
+					errPkgs = append(errPkgs, langErrPkgsFromAllManagers...)
+				}
+
+				// Ensure uniqueness of all error packages after processing all language managers
+				errPkgs = utils.DeduplicateStringSlice(errPkgs)
+
+				if combinedLangError != nil && !ignoreError {
+					ch <- combinedLangError
+					return nil, combinedLangError
+				}
+			} else {
+				log.Debug("No language-specific updates found in the manifest.")
+			}
+
+			def, err := patchedImageState.Marshal(ctx, llb.Platform(targetPlatform.Platform))
+			if err != nil {
+				ch <- err
+				return nil, fmt.Errorf("unable to get platform from ImageState %w", err)
+			}
+
+			res, err := c.Solve(ctx, gwclient.SolveRequest{
+				Definition: def.ToPB(),
+				Evaluate:   true,
+			})
+			if err != nil {
+				ch <- err
+				return nil, err
+			}
+
+			fixed, err := normalizeConfigForPlatform(config.ConfigData, &targetPlatform)
+			if err != nil {
+				ch <- err
+				return nil, err
+			}
+			res.AddMeta(exptypes.ExporterImageConfigKey, fixed)
+
+			// for the vex document, only include updates that were successfully applied
+			pkgType = manager.GetPackageType()
+			if validatedManifest != nil {
+				for _, update := range updates.OSUpdates {
+					if !slices.Contains(errPkgs, update.Name) {
+							validatedManifest.OSUpdates = append(validatedManifest.OSUpdates, update)
+							// TODO (sertac): add lang updates to vex
+					}
+				}
+			}
+
+			return res, nil
+		}, buildChannel)
 
 		// Currently can only validate updates if updating via scanner
 		var patchedImageDigest string
@@ -942,7 +842,7 @@
 		if patchedImageDigest != "" && reportFile != "" && validatedManifest != nil {
 			nameDigestOrTag := getRepoNameWithDigest(patchedImageName, patchedImageDigest)
 			// vex document must contain at least one statement
-			if output != "" && (len(validatedManifest.OSUpdates) > 0 || len(validatedManifest.LangUpdates) > 0) {
+			if output != "" && len(validatedManifest.OSUpdates) > 0 {
 				if err := vex.TryOutputVexDocument(validatedManifest, pkgType, nameDigestOrTag, format, output); err != nil {
 					ch <- err
 					return err
@@ -1188,10 +1088,10 @@
 	ch chan error,
 	image, reportDir, patchedTag, suffix, workingFolder, scanner, format, output, loader string,
 	ignoreError, push bool,
-	pkgTypes, libraryPatchLevel string,
 	bkOpts buildkit.Opts,
 	targetPlatforms []string,
 	discoveredPlatforms []types.PatchPlatform,
+	pkgTypes, libraryPatchLevel string,
 ) error {
 	log.Debugf("Handling platform specific errors with ignore-errors=%t", ignoreError)
 
@@ -1274,11 +1174,6 @@
 			}
 			defer func() { <-sem }()
 
-<<<<<<< HEAD
-			res, err := patchSingleArchImage(gctx, ch, image, p.ReportFile, patchedTag, suffix,
-				workingFolder, scanner, format, output, p, ignoreError, push, pkgTypes,
-				libraryPatchLevel, bkOpts, true)
-=======
 			if p.ShouldPreserve {
 				// Platform marked for preservation - preserve original
 				log.Infof("Platform %s marked for preservation, preserving original in manifest", p.OS+"/"+p.Architecture)
@@ -1360,10 +1255,9 @@
 				reportFile = ""
 			}
 
-			res, err := patchSingleArchImage(gctx, ch, image, reportFile, patchedTag, suffix, workingFolder, scanner, format, output, loader, p, ignoreError, push, bkOpts, true)
+			res, err := patchSingleArchImage(gctx, ch, image, reportFile, patchedTag, suffix, workingFolder, scanner, format, output, loader, p, ignoreError, push, bkOpts, true, pkgTypes, libraryPatchLevel)
 			mu.Lock()
 			defer mu.Unlock()
->>>>>>> 36ac193e
 			if err != nil {
 				status := "Error"
 				if ignoreError {
