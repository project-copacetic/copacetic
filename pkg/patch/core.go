package patch

import (
	"context"
	"fmt"

	"github.com/moby/buildkit/client/llb"
	"github.com/moby/buildkit/exporter/containerimage/exptypes"
	gwclient "github.com/moby/buildkit/frontend/gateway/client"
	log "github.com/sirupsen/logrus"
	"golang.org/x/exp/slices"

	"github.com/project-copacetic/copacetic/pkg/buildkit"
	"github.com/project-copacetic/copacetic/pkg/common"
	"github.com/project-copacetic/copacetic/pkg/langmgr"
	"github.com/project-copacetic/copacetic/pkg/pkgmgr"
	"github.com/project-copacetic/copacetic/pkg/types"
	"github.com/project-copacetic/copacetic/pkg/types/unversioned"
	"github.com/project-copacetic/copacetic/pkg/utils"
)

// Options contains the parameters needed for the core patching logic.
type Options struct {
	// Image and platform information
	ImageName      string
	TargetPlatform *types.PatchPlatform

	// Update information
	Updates          *unversioned.UpdateManifest
	ValidatedUpdates *unversioned.UpdateManifest

	// Working environment
	WorkingFolder string
	IgnoreError   bool

	// Optional error channel for patch command integration
	ErrorChannel chan error

	// If true, return the BuildKit state instead of solving it
	ReturnState bool

	// EOL configuration
	ExitOnEOL bool
}

// Result contains the result of the core patching operation.
type Result struct {
	// BuildKit gateway result (nil if ReturnState is true)
	Result *gwclient.Result

	// Package manager information
	PackageType      string
	ErroredPackages  []string
	ValidatedUpdates []unversioned.UpdatePackage

	// BuildKit state and config (only set if ReturnState is true)
	PatchedState *llb.State
	ConfigData   []byte
}

// Context wraps the context and gateway client for core operations.
type Context struct {
	Context context.Context
	Client  gwclient.Client
}

// trySendError safely sends an error to the channel without panicking if closed.
// This is needed because the error channel may be closed during context cancellation
// while goroutines are still attempting to send errors.
func trySendError(ch chan error, err error) {
	if ch == nil {
		return
	}
	defer func() {
		// Recover from "send on closed channel" panic
		_ = recover()
	}()
	// Non-blocking send - if the channel is full or closed, we don't block
	select {
	case ch <- err:
	default:
	}
}

// ExecutePatchCore executes the core patching logic that can be used by both
// the patch command and a buildkit frontend.
func ExecutePatchCore(patchCtx *Context, opts *Options) (*Result, error) {
	ctx := patchCtx.Context
	c := patchCtx.Client
	workingFolder := opts.WorkingFolder
	ignoreError := opts.IgnoreError
	updates := opts.Updates

	// Configure buildctl/client for use by package manager
	config, err := buildkit.InitializeBuildkitConfig(ctx, c, opts.ImageName, &opts.TargetPlatform.Platform)
	if err != nil {
		trySendError(opts.ErrorChannel, err)
		return nil, err
	}

	// Create package manager helper
	manager, err := setupPackageManager(ctx, c, config, opts)
	if err != nil {
		trySendError(opts.ErrorChannel, err)
		return nil, err
	}

<<<<<<< HEAD
	// Apply patches and get the patched image state
	patchedImageState, errPkgs, err := manager.InstallUpdates(ctx, opts.Updates, opts.IgnoreError)
	if err != nil {
		trySendError(opts.ErrorChannel, err)
		return nil, err
=======
	// Apply OS package patches only if there are OS updates to apply. For library-only
	// patch operations (LangUpdates present, OSUpdates empty) we skip invoking the
	// OS package manager
	var patchedImageState *llb.State
	var errPkgs []string
	if updates != nil && len(updates.OSUpdates) == 0 && len(updates.LangUpdates) > 0 {
		log.Debug("No OS package updates found; skipping OS package manager step and proceeding with language updates only.")
		// Start from the original image state
		st := config.ImageState
		patchedImageState = &st
	} else {
		var installErr error
		patchedImageState, errPkgs, installErr = manager.InstallUpdates(ctx, opts.Updates, opts.IgnoreError)
		if installErr != nil {
			if opts.ErrorChannel != nil {
				opts.ErrorChannel <- installErr
			}
			return nil, installErr
		}
>>>>>>> 1faa7b93
	}

	// For normal Docker export, continue with solving but preserve states
	// Handle Language Specific Updates
	if updates != nil && len(updates.LangUpdates) > 0 {
		languageManagers := langmgr.GetLanguageManagers(config, workingFolder, updates)
		var langErrPkgsFromAllManagers []string
		var combinedLangError error

		currentProcessingState := patchedImageState // Start with the state after OS updates

		for _, individualLangManager := range languageManagers {
			log.Debugf("Applying language updates using manager: %T", individualLangManager)
			var newState *llb.State
			var tempErrPkgs []string
			var tempErr error

			// Call InstallUpdates on the individual language manager instance
			newState, tempErrPkgs, tempErr = individualLangManager.InstallUpdates(ctx, currentProcessingState, updates, ignoreError)

			currentProcessingState = newState // Update state for the next manager or final result

			if tempErr != nil {
				log.Errorf("Error applying updates with language manager %T: %v", individualLangManager, tempErr)
				if combinedLangError == nil {
					combinedLangError = tempErr
				} else {
					combinedLangError = fmt.Errorf("%w; %v", combinedLangError, tempErr)
				}
				if !ignoreError {
					trySendError(opts.ErrorChannel, combinedLangError)
					return nil, combinedLangError
				}
			}
			if len(tempErrPkgs) > 0 {
				langErrPkgsFromAllManagers = append(langErrPkgsFromAllManagers, tempErrPkgs...)
			}
		}

		// Update the main patchedImageState with the result of all language managers
		patchedImageState = currentProcessingState

		// Merge OS-level error packages with language-level error packages
		if len(langErrPkgsFromAllManagers) > 0 {
			errPkgs = append(errPkgs, langErrPkgsFromAllManagers...)
		}

		// Ensure uniqueness of all error packages after processing all language managers
		errPkgs = utils.DeduplicateStringSlice(errPkgs)

		if combinedLangError != nil && !ignoreError {
			trySendError(opts.ErrorChannel, combinedLangError)
			return nil, combinedLangError
		}
	} else {
		log.Debug("No language-specific updates found in the manifest.")
	}

	// Preserve the state and config for potential OCI export use
	// This allows both Docker export AND OCI layout creation from the same patching operation
	preservedState := patchedImageState
	preservedConfig := config.ConfigData

	// If ReturnState is true, return the state without solving
	if opts.ReturnState {
		return &Result{
			Result:           nil, // No result when returning state
			PackageType:      manager.GetPackageType(),
			ErroredPackages:  errPkgs,
			ValidatedUpdates: getValidatedUpdates(opts.Updates, errPkgs),
			PatchedState:     preservedState,
			ConfigData:       preservedConfig,
		}, nil
	}

	// Marshal the state for the target platform
	def, err := patchedImageState.Marshal(ctx, llb.Platform(opts.TargetPlatform.Platform))
	if err != nil {
		trySendError(opts.ErrorChannel, err)
		return nil, fmt.Errorf("unable to get platform from ImageState %w", err)
	}

	// Solve the definition to get the result
	res, err := c.Solve(ctx, gwclient.SolveRequest{
		Definition: def.ToPB(),
		Evaluate:   true,
	})
	if err != nil {
		trySendError(opts.ErrorChannel, err)
		return nil, err
	}

	// Normalize the configuration for the target platform
	fixed, err := normalizeConfigForPlatform(config.ConfigData, opts.TargetPlatform)
	if err != nil {
		trySendError(opts.ErrorChannel, err)
		return nil, err
	}
	res.AddMeta(exptypes.ExporterImageConfigKey, fixed)

	// Return result with BOTH the solved result AND preserved states
	// This enables Docker export (from result) AND OCI layout (from states)
	return &Result{
		Result:           res,
		PackageType:      manager.GetPackageType(),
		ErroredPackages:  errPkgs,
		ValidatedUpdates: getValidatedUpdates(opts.Updates, errPkgs),
		PatchedState:     preservedState,  // Always preserve for OCI export
		ConfigData:       preservedConfig, // Always preserve for OCI export
	}, nil
}

// getValidatedUpdates extracts validated updates (excluding errored packages).
func getValidatedUpdates(updates *unversioned.UpdateManifest, errPkgs []string) []unversioned.UpdatePackage {
	var validatedUpdates []unversioned.UpdatePackage
	if updates != nil {
		for _, update := range updates.OSUpdates {
			if !slices.Contains(errPkgs, update.Name) {
				validatedUpdates = append(validatedUpdates, update)
			}
		}
	}
	return validatedUpdates
}

// setupPackageManager creates and configures the appropriate package manager
// based on the image's operating system.
func setupPackageManager(ctx context.Context, c gwclient.Client, config *buildkit.Config, opts *Options) (pkgmgr.PackageManager, error) {
	if opts.Updates == nil {
		// No vulnerability report provided - detect OS from image
		fileBytes, err := buildkit.ExtractFileFromState(ctx, c, &config.ImageState, "/etc/os-release")
		if err != nil {
			return nil, fmt.Errorf("unable to extract /etc/os-release file from state %w", err)
		}

		osInfo, err := common.GetOSInfo(ctx, fileBytes)
		if err != nil {
			return nil, err
		}

		osType := osInfo.Type
		osVersion := osInfo.Version

		// Check for end-of-life status
		isEOL, eolDate, err := utils.CheckEOSL(osType, osVersion)
		if err != nil {
			log.Warnf("Failed to check EOL status for %s %s: %v. Patch attempt will proceed.", osType, osVersion, err)
		} else if isEOL {
			eolMsg := fmt.Sprintf("The operating system %s %s appears to be End-Of-Support-Life.", osType, osVersion)
			if eolDate != "Unknown" && eolDate != "Not in EOL DB" && eolDate != "Normalization Failed" && eolDate != "API Rate Limited" {
				eolMsg += fmt.Sprintf(" (EOL date: %s)", eolDate)
			}
			eolMsg += " Patching may fail, be incomplete, or use archived repositories. Consider upgrading the base image."

			if opts.ExitOnEOL {
				log.Error(eolMsg)
				return nil, fmt.Errorf("exiting due to EOL operating system: %s %s", osType, osVersion)
			}
			log.Warn(eolMsg)
		}

		// Get package manager based on detected OS
		return pkgmgr.GetPackageManager(osType, osVersion, config, opts.WorkingFolder)
	}

	// Use OS information from the vulnerability report
	if opts.Updates.Metadata.OS.Type == "" || opts.Updates.Metadata.OS.Version == "" {
		return nil, fmt.Errorf("vulnerability report metadata is incomplete: OS type=%q, version=%q", opts.Updates.Metadata.OS.Type, opts.Updates.Metadata.OS.Version)
	}
	return pkgmgr.GetPackageManager(opts.Updates.Metadata.OS.Type, opts.Updates.Metadata.OS.Version, config, opts.WorkingFolder)
}<|MERGE_RESOLUTION|>--- conflicted
+++ resolved
@@ -105,13 +105,6 @@
 		return nil, err
 	}
 
-<<<<<<< HEAD
-	// Apply patches and get the patched image state
-	patchedImageState, errPkgs, err := manager.InstallUpdates(ctx, opts.Updates, opts.IgnoreError)
-	if err != nil {
-		trySendError(opts.ErrorChannel, err)
-		return nil, err
-=======
 	// Apply OS package patches only if there are OS updates to apply. For library-only
 	// patch operations (LangUpdates present, OSUpdates empty) we skip invoking the
 	// OS package manager
@@ -126,12 +119,9 @@
 		var installErr error
 		patchedImageState, errPkgs, installErr = manager.InstallUpdates(ctx, opts.Updates, opts.IgnoreError)
 		if installErr != nil {
-			if opts.ErrorChannel != nil {
-				opts.ErrorChannel <- installErr
-			}
+			trySendError(opts.ErrorChannel, installErr)
 			return nil, installErr
 		}
->>>>>>> 1faa7b93
 	}
 
 	// For normal Docker export, continue with solving but preserve states
