package patch

import (
	"context"
	"fmt"

	"github.com/moby/buildkit/client/llb"
	"github.com/moby/buildkit/exporter/containerimage/exptypes"
	gwclient "github.com/moby/buildkit/frontend/gateway/client"
	log "github.com/sirupsen/logrus"
	"golang.org/x/exp/slices"

	"github.com/project-copacetic/copacetic/pkg/buildkit"
	"github.com/project-copacetic/copacetic/pkg/common"
	"github.com/project-copacetic/copacetic/pkg/langmgr"
	"github.com/project-copacetic/copacetic/pkg/pkgmgr"
	"github.com/project-copacetic/copacetic/pkg/types"
	"github.com/project-copacetic/copacetic/pkg/types/unversioned"
	"github.com/project-copacetic/copacetic/pkg/utils"
)

// Options contains the parameters needed for the core patching logic.
type Options struct {
	// Image and platform information
	ImageName      string
	TargetPlatform *types.PatchPlatform

	// Update information
	Updates          *unversioned.UpdateManifest
	ValidatedUpdates *unversioned.UpdateManifest

	// Working environment
	WorkingFolder string
	IgnoreError   bool

	// Optional error channel for patch command integration
	ErrorChannel chan error

<<<<<<< HEAD
	// If true, return the BuildKit state instead of solving it
	ReturnState bool
=======
	// EOL configuration
	ExitOnEOL bool
>>>>>>> 13198fb1
}

// Result contains the result of the core patching operation.
type Result struct {
	// BuildKit gateway result (nil if ReturnState is true)
	Result *gwclient.Result

	// Package manager information
	PackageType      string
	ErroredPackages  []string
	ValidatedUpdates []unversioned.UpdatePackage

	// BuildKit state and config (only set if ReturnState is true)
	PatchedState *llb.State
	ConfigData   []byte
}

// Context wraps the context and gateway client for core operations.
type Context struct {
	Context context.Context
	Client  gwclient.Client
}

// ExecutePatchCore executes the core patching logic that can be used by both
// the patch command and a buildkit frontend.
func ExecutePatchCore(patchCtx *Context, opts *Options) (*Result, error) {
	ctx := patchCtx.Context
	c := patchCtx.Client
	workingFolder := opts.WorkingFolder
	ignoreError := opts.IgnoreError
	updates := opts.Updates

	// Configure buildctl/client for use by package manager
	config, err := buildkit.InitializeBuildkitConfig(ctx, c, opts.ImageName, &opts.TargetPlatform.Platform)
	if err != nil {
		if opts.ErrorChannel != nil {
			opts.ErrorChannel <- err
		}
		return nil, err
	}

	// Create package manager helper
	manager, err := setupPackageManager(ctx, c, config, opts)
	if err != nil {
		if opts.ErrorChannel != nil {
			opts.ErrorChannel <- err
		}
		return nil, err
	}

	// Apply patches and get the patched image state
	patchedImageState, errPkgs, err := manager.InstallUpdates(ctx, opts.Updates, opts.IgnoreError)
	if err != nil {
		if opts.ErrorChannel != nil {
			opts.ErrorChannel <- err
		}
		return nil, err
	}

	// For normal Docker export, continue with solving but preserve states
	// Handle Language Specific Updates
	if updates != nil && len(updates.LangUpdates) > 0 {
		languageManagers := langmgr.GetLanguageManagers(config, workingFolder, updates)
		var langErrPkgsFromAllManagers []string
		var combinedLangError error

		currentProcessingState := patchedImageState // Start with the state after OS updates

		for _, individualLangManager := range languageManagers {
			log.Debugf("Applying language updates using manager: %T", individualLangManager)
			var newState *llb.State
			var tempErrPkgs []string
			var tempErr error

			// Call InstallUpdates on the individual language manager instance
			newState, tempErrPkgs, tempErr = individualLangManager.InstallUpdates(ctx, currentProcessingState, updates, ignoreError)

			currentProcessingState = newState // Update state for the next manager or final result

			if tempErr != nil {
				log.Errorf("Error applying updates with language manager %T: %v", individualLangManager, tempErr)
				if combinedLangError == nil {
					combinedLangError = tempErr
				} else {
					combinedLangError = fmt.Errorf("%w; %v", combinedLangError, tempErr)
				}
				if !ignoreError {
					if opts.ErrorChannel != nil {
						opts.ErrorChannel <- combinedLangError
					}
					return nil, combinedLangError
				}
			}
			if len(tempErrPkgs) > 0 {
				langErrPkgsFromAllManagers = append(langErrPkgsFromAllManagers, tempErrPkgs...)
			}
		}

		// Update the main patchedImageState with the result of all language managers
		patchedImageState = currentProcessingState

		// Merge OS-level error packages with language-level error packages
		if len(langErrPkgsFromAllManagers) > 0 {
			errPkgs = append(errPkgs, langErrPkgsFromAllManagers...)
		}

		// Ensure uniqueness of all error packages after processing all language managers
		errPkgs = utils.DeduplicateStringSlice(errPkgs)

		if combinedLangError != nil && !ignoreError {
			if opts.ErrorChannel != nil {
				opts.ErrorChannel <- combinedLangError
			}
			return nil, combinedLangError
		}
	} else {
		log.Debug("No language-specific updates found in the manifest.")
	}

	// Preserve the state and config for potential OCI export use
	// This allows both Docker export AND OCI layout creation from the same patching operation
	preservedState := patchedImageState
	preservedConfig := config.ConfigData

	// If ReturnState is true, return the state without solving
	if opts.ReturnState {
		return &Result{
			Result:           nil, // No result when returning state
			PackageType:      manager.GetPackageType(),
			ErroredPackages:  errPkgs,
			ValidatedUpdates: getValidatedUpdates(opts.Updates, errPkgs),
			PatchedState:     preservedState,
			ConfigData:       preservedConfig,
		}, nil
	}

	// Marshal the state for the target platform
	def, err := patchedImageState.Marshal(ctx, llb.Platform(opts.TargetPlatform.Platform))
	if err != nil {
		if opts.ErrorChannel != nil {
			opts.ErrorChannel <- err
		}
		return nil, fmt.Errorf("unable to get platform from ImageState %w", err)
	}

	// Solve the definition to get the result
	res, err := c.Solve(ctx, gwclient.SolveRequest{
		Definition: def.ToPB(),
		Evaluate:   true,
	})
	if err != nil {
		if opts.ErrorChannel != nil {
			opts.ErrorChannel <- err
		}
		return nil, err
	}

	// Normalize the configuration for the target platform
	fixed, err := normalizeConfigForPlatform(config.ConfigData, opts.TargetPlatform)
	if err != nil {
		if opts.ErrorChannel != nil {
			opts.ErrorChannel <- err
		}
		return nil, err
	}
	res.AddMeta(exptypes.ExporterImageConfigKey, fixed)

	// Return result with BOTH the solved result AND preserved states
	// This enables Docker export (from result) AND OCI layout (from states)
	return &Result{
		Result:           res,
		PackageType:      manager.GetPackageType(),
		ErroredPackages:  errPkgs,
		ValidatedUpdates: getValidatedUpdates(opts.Updates, errPkgs),
		PatchedState:     preservedState,  // Always preserve for OCI export
		ConfigData:       preservedConfig, // Always preserve for OCI export
	}, nil
}

// getValidatedUpdates extracts validated updates (excluding errored packages).
func getValidatedUpdates(updates *unversioned.UpdateManifest, errPkgs []string) []unversioned.UpdatePackage {
	var validatedUpdates []unversioned.UpdatePackage
	if updates != nil {
		for _, update := range updates.OSUpdates {
			if !slices.Contains(errPkgs, update.Name) {
				validatedUpdates = append(validatedUpdates, update)
			}
		}
	}
	return validatedUpdates
}

// setupPackageManager creates and configures the appropriate package manager
// based on the image's operating system.
func setupPackageManager(ctx context.Context, c gwclient.Client, config *buildkit.Config, opts *Options) (pkgmgr.PackageManager, error) {
	if opts.Updates == nil {
		// No vulnerability report provided - detect OS from image
		fileBytes, err := buildkit.ExtractFileFromState(ctx, c, &config.ImageState, "/etc/os-release")
		if err != nil {
			return nil, fmt.Errorf("unable to extract /etc/os-release file from state %w", err)
		}

		osInfo, err := common.GetOSInfo(ctx, fileBytes)
		if err != nil {
			return nil, err
		}

		osType := osInfo.Type
		osVersion := osInfo.Version

		// Check for end-of-life status
		isEOL, eolDate, err := utils.CheckEOSL(osType, osVersion)
		if err != nil {
			log.Warnf("Failed to check EOL status for %s %s: %v. Patch attempt will proceed.", osType, osVersion, err)
		} else if isEOL {
			eolMsg := fmt.Sprintf("The operating system %s %s appears to be End-Of-Support-Life.", osType, osVersion)
			if eolDate != "Unknown" && eolDate != "Not in EOL DB" && eolDate != "Normalization Failed" && eolDate != "API Rate Limited" {
				eolMsg += fmt.Sprintf(" (EOL date: %s)", eolDate)
			}
			eolMsg += " Patching may fail, be incomplete, or use archived repositories. Consider upgrading the base image."

			if opts.ExitOnEOL {
				log.Error(eolMsg)
				return nil, fmt.Errorf("exiting due to EOL operating system: %s %s", osType, osVersion)
			}
			log.Warn(eolMsg)
		}

		// Get package manager based on detected OS
		return pkgmgr.GetPackageManager(osType, osVersion, config, opts.WorkingFolder)
	}

	// Use OS information from the vulnerability report
	if opts.Updates.Metadata.OS.Type == "" || opts.Updates.Metadata.OS.Version == "" {
		return nil, fmt.Errorf("vulnerability report metadata is incomplete: OS type=%q, version=%q", opts.Updates.Metadata.OS.Type, opts.Updates.Metadata.OS.Version)
	}
	return pkgmgr.GetPackageManager(opts.Updates.Metadata.OS.Type, opts.Updates.Metadata.OS.Version, config, opts.WorkingFolder)
}<|MERGE_RESOLUTION|>--- conflicted
+++ resolved
@@ -36,13 +36,11 @@
 	// Optional error channel for patch command integration
 	ErrorChannel chan error
 
-<<<<<<< HEAD
 	// If true, return the BuildKit state instead of solving it
 	ReturnState bool
-=======
+
 	// EOL configuration
 	ExitOnEOL bool
->>>>>>> 13198fb1
 }
 
 // Result contains the result of the core patching operation.
