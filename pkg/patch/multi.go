--- conflicted
+++ resolved
@@ -207,7 +207,6 @@
 			mu.Lock()
 			defer mu.Unlock()
 			if err != nil {
-<<<<<<< HEAD
 				if errors.Is(err, types.ErrNoUpdatesFound) {
 					patchResults = append(patchResults, *res)
 					summaryMap[platformKey] = &types.MultiPlatformSummary{
@@ -223,8 +222,6 @@
 				if ignoreError {
 					status = "Ignored"
 				}
-=======
->>>>>>> 7a3dc8ee
 				summaryMap[platformKey] = &types.MultiPlatformSummary{
 					Platform: platformKey,
 					Status:   "Error",
@@ -357,7 +354,6 @@
 	w.Flush()
 	log.Info("\nMulti-arch patch summary:\n" + b.String())
 
-<<<<<<< HEAD
 	anyPatchesApplied := false
 	for _, summary := range summaryMap {
 		if summary.Status == "Patched" {
@@ -368,7 +364,6 @@
 	if !anyPatchesApplied && len(summaryMap) > 0 {
 		return types.ErrNoUpdatesFound
 	}
-=======
 	// Create OCI layout if requested and not pushing to registry
 	if opts.OCIDir != "" && !opts.Push {
 		if err := buildkit.CreateOCILayoutFromResults(opts.OCIDir, patchResults, platforms); err != nil {
@@ -376,7 +371,6 @@
 			return fmt.Errorf("failed to create OCI layout: %w", err)
 		}
 	}
->>>>>>> 7a3dc8ee
 
 	return nil
 }